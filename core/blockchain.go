--- conflicted
+++ resolved
@@ -2517,14 +2517,10 @@
 		return err
 	}
 
-<<<<<<< HEAD
-	if bc.Config().IsShanghai(header.Number, header.Time) {
-=======
 	feeRecipientBalanceDelta := new(big.Int).Set(statedb.GetBalance(feeRecipient))
 	feeRecipientBalanceDelta.Sub(feeRecipientBalanceDelta, feeRecipientBalanceBefore)
 
-	if bc.Config().IsShanghai(header.Time) {
->>>>>>> 03ed9315
+	if bc.Config().IsShanghai(header.Number, header.Time) {
 		if header.WithdrawalsHash == nil {
 			return fmt.Errorf("withdrawals hash is missing")
 		}
