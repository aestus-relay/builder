// Copyright 2023 The go-ethereum Authors
// This file is part of the go-ethereum library.
//
// The go-ethereum library is free software: you can redistribute it and/or modify
// it under the terms of the GNU Lesser General Public License as published by
// the Free Software Foundation, either version 3 of the License, or
// (at your option) any later version.
//
// The go-ethereum library is distributed in the hope that it will be useful,
// but WITHOUT ANY WARRANTY; without even the implied warranty of
// MERCHANTABILITY or FITNESS FOR A PARTICULAR PURPOSE. See the
// GNU Lesser General Public License for more details.
//
// You should have received a copy of the GNU Lesser General Public License
// along with the go-ethereum library. If not, see <http://www.gnu.org/licenses/>.

package txpool

import (
	"math/big"
	"time"

	"github.com/ethereum/go-ethereum/common"
	"github.com/ethereum/go-ethereum/core"
	"github.com/ethereum/go-ethereum/core/types"
	"github.com/ethereum/go-ethereum/event"
)

// LazyTransaction contains a small subset of the transaction properties that is
// enough for the miner and other APIs to handle large batches of transactions;
// and supports pulling up the entire transaction when really needed.
type LazyTransaction struct {
	Pool SubPool            // Transaction subpool to pull the real transaction up
	Hash common.Hash        // Transaction hash to pull up if needed
	Tx   *types.Transaction // Transaction if already resolved

	Time      time.Time // Time when the transaction was first seen
	GasFeeCap *big.Int  // Maximum fee per gas the transaction may consume
	GasTipCap *big.Int  // Maximum miner tip per gas the transaction can pay
}

// Resolve retrieves the full transaction belonging to a lazy handle if it is still
// maintained by the transaction pool.
func (ltx *LazyTransaction) Resolve() *types.Transaction {
	if ltx.Tx == nil {
		ltx.Tx = ltx.Pool.Get(ltx.Hash)
	}
	return ltx.Tx
}

// AddressReserver is passed by the main transaction pool to subpools, so they
// may request (and relinquish) exclusive access to certain addresses.
type AddressReserver func(addr common.Address, reserve bool) error

// SubPool represents a specialized transaction pool that lives on its own (e.g.
// blob pool). Since independent of how many specialized pools we have, they do
// need to be updated in lockstep and assemble into one coherent view for block
// production, this interface defines the common methods that allow the primary
// transaction pool to manage the subpools.
type SubPool interface {
	// Filter is a selector used to decide whether a transaction whould be added
	// to this particular subpool.
	Filter(tx *types.Transaction) bool

	// Init sets the base parameters of the subpool, allowing it to load any saved
	// transactions from disk and also permitting internal maintenance routines to
	// start up.
	//
	// These should not be passed as a constructor argument - nor should the pools
	// start by themselves - in order to keep multiple subpools in lockstep with
	// one another.
	Init(gasTip *big.Int, head *types.Header, reserve AddressReserver) error

	// Close terminates any background processing threads and releases any held
	// resources.
	Close() error

	// Reset retrieves the current state of the blockchain and ensures the content
	// of the transaction pool is valid with regard to the chain state.
	Reset(oldHead, newHead *types.Header)

	// SetGasTip updates the minimum price required by the subpool for a new
	// transaction, and drops all transactions below this threshold.
	SetGasTip(tip *big.Int)

	// Has returns an indicator whether subpool has a transaction cached with the
	// given hash.
	Has(hash common.Hash) bool

	// Get returns a transaction if it is contained in the pool, or nil otherwise.
	Get(hash common.Hash) *types.Transaction

	// Add enqueues a batch of transactions into the pool if they are valid. Due
	// to the large transaction churn, add may postpone fully integrating the tx
	// to a later point to batch multiple ones together.
<<<<<<< HEAD
	Add(txs []*Transaction, local bool, sync bool, private bool) []error

	// AddMevBundle adds a mev bundle to the pool.
	AddMevBundle(bundle types.MevBundle) error

	AddMevBundles(bundles []types.MevBundle) error

	// MevBundles returns a list of bundles valid for the given blockNumber/blockTimestamp
	MevBundles(blockNumber *big.Int, blockTimestamp uint64) ([]types.MevBundle, chan []types.MevBundle)

	// AddSBundle adds a sbundle to the pool.
	AddSBundle(bundle *types.SBundle) error

	// GetSBundle returns a sbundle if it is contained in the pool, or nil otherwise.
	GetSBundles(block *big.Int) []*types.SBundle

	// CancelSBundle cancels a sbundle from the pool.
	CancelSBundles(hashes []common.Hash)

	IsPrivateTxHash(hash common.Hash) bool

	RegisterBundleFetcher(fetcher IFetcher)
=======
	Add(txs []*types.Transaction, local bool, sync bool) []error
>>>>>>> 7371b381

	// Pending retrieves all currently processable transactions, grouped by origin
	// account and sorted by nonce.
	Pending(enforceTips bool) map[common.Address][]*LazyTransaction

	// SubscribeTransactions subscribes to new transaction events.
	SubscribeTransactions(ch chan<- core.NewTxsEvent) event.Subscription

	// Nonce returns the next nonce of an account, with all transactions executable
	// by the pool already applied on top.
	Nonce(addr common.Address) uint64

	// Stats retrieves the current pool stats, namely the number of pending and the
	// number of queued (non-executable) transactions.
	Stats() (int, int)

	// Content retrieves the data content of the transaction pool, returning all the
	// pending as well as queued transactions, grouped by account and sorted by nonce.
	Content() (map[common.Address][]*types.Transaction, map[common.Address][]*types.Transaction)

	// ContentFrom retrieves the data content of the transaction pool, returning the
	// pending as well as queued transactions of this address, grouped by nonce.
	ContentFrom(addr common.Address) ([]*types.Transaction, []*types.Transaction)

	// Locals retrieves the accounts currently considered local by the pool.
	Locals() []common.Address

	// Status returns the known status (unknown/pending/queued) of a transaction
	// identified by their hashes.
	Status(hash common.Hash) TxStatus
}<|MERGE_RESOLUTION|>--- conflicted
+++ resolved
@@ -93,8 +93,7 @@
 	// Add enqueues a batch of transactions into the pool if they are valid. Due
 	// to the large transaction churn, add may postpone fully integrating the tx
 	// to a later point to batch multiple ones together.
-<<<<<<< HEAD
-	Add(txs []*Transaction, local bool, sync bool, private bool) []error
+	Add(txs []*types.Transaction, local bool, sync bool, private bool) []error
 
 	// AddMevBundle adds a mev bundle to the pool.
 	AddMevBundle(bundle types.MevBundle) error
@@ -116,9 +115,6 @@
 	IsPrivateTxHash(hash common.Hash) bool
 
 	RegisterBundleFetcher(fetcher IFetcher)
-=======
-	Add(txs []*types.Transaction, local bool, sync bool) []error
->>>>>>> 7371b381
 
 	// Pending retrieves all currently processable transactions, grouped by origin
 	// account and sorted by nonce.
