--- conflicted
+++ resolved
@@ -1147,16 +1147,12 @@
 
 // Add inserts a set of blob transactions into the pool if they pass validation (both
 // consensus validity and pool restictions).
-<<<<<<< HEAD
-func (p *BlobPool) Add(txs []*txpool.Transaction, local bool, sync bool, private bool) []error {
+func (p *BlobPool) Add(txs []*types.Transaction, local bool, sync bool, private bool) []error {
 	// TODO: deneb support private blob
 	if private {
 		return nil
 	}
 
-=======
-func (p *BlobPool) Add(txs []*types.Transaction, local bool, sync bool) []error {
->>>>>>> 7371b381
 	errs := make([]error, len(txs))
 	for i, tx := range txs {
 		errs[i] = p.add(tx)
