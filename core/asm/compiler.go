// Copyright 2017 The go-ethereum Authors
// This file is part of the go-ethereum library.
//
// The go-ethereum library is free software: you can redistribute it and/or modify
// it under the terms of the GNU Lesser General Public License as published by
// the Free Software Foundation, either version 3 of the License, or
// (at your option) any later version.
//
// The go-ethereum library is distributed in the hope that it will be useful,
// but WITHOUT ANY WARRANTY; without even the implied warranty of
// MERCHANTABILITY or FITNESS FOR A PARTICULAR PURPOSE. See the
// GNU Lesser General Public License for more details.
//
// You should have received a copy of the GNU Lesser General Public License
// along with the go-ethereum library. If not, see <http://www.gnu.org/licenses/>.

package asm

import (
	"encoding/hex"
<<<<<<< HEAD
=======
	"errors"
>>>>>>> 2443467e
	"fmt"
	"math/big"
	"os"
	"strings"

	"github.com/ethereum/go-ethereum/common/math"
	"github.com/ethereum/go-ethereum/core/vm"
)

// Compiler contains information about the parsed source
// and holds the tokens for the program.
type Compiler struct {
	tokens []token
	out    []byte

	labels map[string]int

	pc, pos int

	debug bool
}

// NewCompiler returns a new allocated compiler.
func NewCompiler(debug bool) *Compiler {
	return &Compiler{
		labels: make(map[string]int),
		debug:  debug,
	}
}

// Feed feeds tokens in to ch and are interpreted by
// the compiler.
//
// feed is the first pass in the compile stage as it collects the used labels in the
// program and keeps a program counter which is used to determine the locations of the
// jump dests. The labels can than be used in the second stage to push labels and
// determine the right position.
func (c *Compiler) Feed(ch <-chan token) {
	var prev token
	for i := range ch {
		switch i.typ {
		case number:
			num := math.MustParseBig256(i.text).Bytes()
			if len(num) == 0 {
				num = []byte{0}
			}
			c.pc += len(num)
		case stringValue:
			c.pc += len(i.text) - 2
		case element:
			c.pc++
		case labelDef:
			c.labels[i.text] = c.pc
			c.pc++
		case label:
			c.pc += 4
			if prev.typ == element && isJump(prev.text) {
				c.pc++
			}
		}
		c.tokens = append(c.tokens, i)
		prev = i
	}
	if c.debug {
		fmt.Fprintln(os.Stderr, "found", len(c.labels), "labels")
	}
}

// Compile compiles the current tokens and returns a binary string that can be interpreted
// by the EVM and an error if it failed.
//
// compile is the second stage in the compile phase which compiles the tokens to EVM
// instructions.
func (c *Compiler) Compile() (string, []error) {
	var errors []error
	// continue looping over the tokens until
	// the stack has been exhausted.
	for c.pos < len(c.tokens) {
		if err := c.compileLine(); err != nil {
			errors = append(errors, err)
		}
	}

	// turn the binary to hex
<<<<<<< HEAD
	var bin strings.Builder
	bin.Grow(len(c.binary))
	for _, v := range c.binary {
		switch v := v.(type) {
		case vm.OpCode:
			bin.WriteString(hex.EncodeToString([]byte{byte(v)}))
		case []byte:
			bin.WriteString(hex.EncodeToString(v))
		}
	}
	return bin.String(), errors
=======
	h := hex.EncodeToString(c.out)
	return h, errors
>>>>>>> 2443467e
}

// next returns the next token and increments the
// position.
func (c *Compiler) next() token {
	token := c.tokens[c.pos]
	c.pos++
	return token
}

// compileLine compiles a single line instruction e.g.
// "push 1", "jump @label".
func (c *Compiler) compileLine() error {
	n := c.next()
	if n.typ != lineStart {
		return compileErr(n, n.typ.String(), lineStart.String())
	}

	lvalue := c.next()
	switch lvalue.typ {
	case eof:
		return nil
	case element:
		if err := c.compileElement(lvalue); err != nil {
			return err
		}
	case labelDef:
		c.compileLabel()
	case lineEnd:
		return nil
	default:
		return compileErr(lvalue, lvalue.text, fmt.Sprintf("%v or %v", labelDef, element))
	}

	if n := c.next(); n.typ != lineEnd {
		return compileErr(n, n.text, lineEnd.String())
	}

	return nil
}

// parseNumber compiles the number to bytes
func parseNumber(tok token) ([]byte, error) {
	if tok.typ != number {
		panic("parseNumber of non-number token")
	}
	num, ok := math.ParseBig256(tok.text)
	if !ok {
		return nil, errors.New("invalid number")
	}
	bytes := num.Bytes()
	if len(bytes) == 0 {
		bytes = []byte{0}
	}
	return bytes, nil
}

// compileElement compiles the element (push & label or both)
// to a binary representation and may error if incorrect statements
// where fed.
func (c *Compiler) compileElement(element token) error {
	switch {
	case isJump(element.text):
		return c.compileJump(element.text)
	case isPush(element.text):
		return c.compilePush()
	default:
		c.outputOpcode(toBinary(element.text))
		return nil
	}
}

func (c *Compiler) compileJump(jumpType string) error {
	rvalue := c.next()
	switch rvalue.typ {
	case number:
		numBytes, err := parseNumber(rvalue)
		if err != nil {
			return err
		}
		c.outputBytes(numBytes)

	case stringValue:
		// strings are quoted, remove them.
		str := rvalue.text[1 : len(rvalue.text)-2]
		c.outputBytes([]byte(str))

	case label:
		c.outputOpcode(vm.PUSH4)
		pos := big.NewInt(int64(c.labels[rvalue.text])).Bytes()
		pos = append(make([]byte, 4-len(pos)), pos...)
		c.outputBytes(pos)

	case lineEnd:
		// push without argument is supported, it just takes the destination from the stack.
		c.pos--

	default:
		return compileErr(rvalue, rvalue.text, "number, string or label")
	}
	// push the operation
	c.outputOpcode(toBinary(jumpType))
	return nil
}

func (c *Compiler) compilePush() error {
	// handle pushes. pushes are read from left to right.
	var value []byte
	rvalue := c.next()
	switch rvalue.typ {
	case number:
		value = math.MustParseBig256(rvalue.text).Bytes()
		if len(value) == 0 {
			value = []byte{0}
		}
	case stringValue:
		value = []byte(rvalue.text[1 : len(rvalue.text)-1])
	case label:
		value = big.NewInt(int64(c.labels[rvalue.text])).Bytes()
		value = append(make([]byte, 4-len(value)), value...)
	default:
		return compileErr(rvalue, rvalue.text, "number, string or label")
	}
	if len(value) > 32 {
		return fmt.Errorf("%d: string or number size > 32 bytes", rvalue.lineno+1)
	}
	c.outputOpcode(vm.OpCode(int(vm.PUSH1) - 1 + len(value)))
	c.outputBytes(value)
	return nil
}

// compileLabel pushes a jumpdest to the binary slice.
func (c *Compiler) compileLabel() {
	c.outputOpcode(vm.JUMPDEST)
}

func (c *Compiler) outputOpcode(op vm.OpCode) {
	if c.debug {
		fmt.Printf("%d: %v\n", len(c.out), op)
	}
	c.out = append(c.out, byte(op))
}

// output pushes the value v to the binary stack.
func (c *Compiler) outputBytes(b []byte) {
	if c.debug {
		fmt.Printf("%d: %x\n", len(c.out), b)
	}
	c.out = append(c.out, b...)
}

// isPush returns whether the string op is either any of
// push(N).
func isPush(op string) bool {
	return strings.EqualFold(op, "PUSH")
}

// isJump returns whether the string op is jump(i)
func isJump(op string) bool {
	return strings.EqualFold(op, "JUMPI") || strings.EqualFold(op, "JUMP")
}

// toBinary converts text to a vm.OpCode
func toBinary(text string) vm.OpCode {
	return vm.StringToOp(strings.ToUpper(text))
}

type compileError struct {
	got  string
	want string

	lineno int
}

func (err compileError) Error() string {
	return fmt.Sprintf("%d: syntax error: unexpected %v, expected %v", err.lineno, err.got, err.want)
}

func compileErr(c token, got, want string) error {
	return compileError{
		got:    got,
		want:   want,
		lineno: c.lineno + 1,
	}
}<|MERGE_RESOLUTION|>--- conflicted
+++ resolved
@@ -18,10 +18,7 @@
 
 import (
 	"encoding/hex"
-<<<<<<< HEAD
-=======
 	"errors"
->>>>>>> 2443467e
 	"fmt"
 	"math/big"
 	"os"
@@ -106,22 +103,8 @@
 	}
 
 	// turn the binary to hex
-<<<<<<< HEAD
-	var bin strings.Builder
-	bin.Grow(len(c.binary))
-	for _, v := range c.binary {
-		switch v := v.(type) {
-		case vm.OpCode:
-			bin.WriteString(hex.EncodeToString([]byte{byte(v)}))
-		case []byte:
-			bin.WriteString(hex.EncodeToString(v))
-		}
-	}
-	return bin.String(), errors
-=======
 	h := hex.EncodeToString(c.out)
 	return h, errors
->>>>>>> 2443467e
 }
 
 // next returns the next token and increments the
