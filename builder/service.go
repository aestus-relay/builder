--- conflicted
+++ resolved
@@ -206,18 +206,6 @@
 	}
 
 	var validator *blockvalidation.BlockValidationAPI
-<<<<<<< HEAD
-=======
-	if cfg.DryRun {
-		var accessVerifier *blockvalidation.AccessVerifier
-		if cfg.ValidationBlocklist != "" {
-			accessVerifier, err = blockvalidation.NewAccessVerifierFromFile(cfg.ValidationBlocklist)
-			if err != nil {
-				return fmt.Errorf("failed to load validation blocklist %w", err)
-			}
-		}
-		validator = blockvalidation.NewBlockValidationAPI(backend, accessVerifier, cfg.ValidationUseCoinbaseDiff)
-	}
 
 	// Set up builder rate limiter based on environment variables or CLI flags.
 	// Builder rate limit parameters are flags.BuilderRateLimitDuration and flags.BuilderRateLimitMaxBurst
@@ -251,7 +239,6 @@
 	} else {
 		submissionOffset = SubmissionOffsetFromEndOfSlotSecondsDefault
 	}
->>>>>>> ca9f4b1a
 
 	// TODO: move to proper flags
 	var ds flashbotsextra.IDatabaseService
