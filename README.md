--- conflicted
+++ resolved
@@ -59,8 +59,6 @@
     --builder.cancellations        (default: false)
           Enable cancellations for the builder
 
-<<<<<<< HEAD
-=======
     --builder.discard_revertible_tx_on_error (default: false)
           When enabled, if a transaction submitted as part of a bundle in a send bundle
           request has error on commit, and its hash is specified as one that can revert in
@@ -70,7 +68,6 @@
           https://docs.flashbots.net/flashbots-mev-share/searchers/understanding-bundles#bundle-definition
           [$FLASHBOTS_BUILDER_DISCARD_REVERTIBLE_TX_ON_ERROR]
 
->>>>>>> 1d09dbd8
     --builder.dry-run              (default: false)
           Builder only validates blocks without submission to the relay
 
@@ -172,22 +169,9 @@
 ```
 
 Environment variables:
-<<<<<<< HEAD
-=======
 ```
 BUILDER_TX_SIGNING_KEY - private key of the builder used to sign payment transaction, must be the same as the coinbase address
 
-FLASHBOTS_BUILDER_RATE_LIMIT_DURATION - determines rate limit of events processed by builder; a duration string is a 
-possibly signed sequence of decimal numbers, each with optional fraction and a unit suffix, such as "300ms", "-1.5h" or "2h45m".
-
-FLASHBOTS_BUILDER_RATE_LIMIT_MAX_BURST - determines the maximum number of events the builder can accommodate at any point in time
-
-FLASHBOTS_BUILDER_RATE_LIMIT_RESUBMIT_INTERVAL - determines the interval at which builder will resubmit block submissions
->>>>>>> 1d09dbd8
-```
-BUILDER_TX_SIGNING_KEY - private key of the builder used to sign payment transaction, must be the same as the coinbase address
-
-<<<<<<< HEAD
 FLASHBOTS_BUILDER_RATE_LIMIT_DURATION - determines rate limit of events processed by builder; a duration string is a 
 possibly signed sequence of decimal numbers, each with optional fraction and a unit suffix, such as "300ms", "-1.5h" or "2h45m".
 
@@ -247,59 +231,6 @@
 Miner is responsible for block creation. Request from the `builder` is routed to the `worker.go` where
 `generateWork` does the job of creating a block.
 
-=======
-## Metrics
-
-To enable metrics on the builder you will need to enable metrics with the flags `--metrics --metrics.addr 127.0.0.1 --metrics.builder` which will run
-a metrics server serving at `127.0.0.1:6060/debug/metrics`. This will record performance metrics such as block profit and block building times.
-The full list of metrics can be found in `miner/metrics.go`.
-
-See the [metrics docs](https://geth.ethereum.org/docs/monitoring/metrics) for geth for more documentation.
-
-## Blacklisting addresses
-
-If you want to reject transactions interacting with certain addresses, save the addresses in json file with an array of strings. Deciding whether to use such a list, as well as maintaining it, is your own responsibility.
-
-- for block building and validation, use `--builder.blacklist`
-
---
-
-## Details of the implementation
-
-There are two parts of the builder.
-
-1. `./builder` responsible for communicating with the relay
-2. `./miner` responsible for producing blocks
-
-### `builder` module
-
-Main logic of the builder is in the `builder.go` file.
-
-Builder is driven by the consensus client SSE events that sends payload attribute events, triggering the `OnPayloadAttribute` call.
-After requesting additional validator data from the relay builder starts building job with `runBuildingJob`.
-Building job continuously makes a request to the `miner` with the correct parameters and submits produced block.
-
-* Builder retries build block requests every second on average.
-* If the job is running but a new one is submitted for a different slot we cancel previous job.
-* All jobs have 12s deadline.
-* If new request is submitted for the same slot as before but with different parameters, we run these jobs in parallel.
-  It is possible to receive multiple requests from CL for the same slot but for different parent blocks if there is a possibility
-  of a missed block.
-* All submissions to the relay are rate limited at 2 req/s
-* Only blocks that have more profit than the previous best submissions for the particular job are submitted.
-
-Additional features of the builder:
-* Builder can submit data about build blocks to the database. It stores block data, included bundles, and all considered bundles.
-  Implemented in `flashbotsextra.IDatabaseService`.
-* It's possible to run local relay in the same process
-* It can validate blocks instead of submitting them to the relay. (see `--builder.dry-run`)
-
-### `miner` module
-
-Miner is responsible for block creation. Request from the `builder` is routed to the `worker.go` where
-`generateWork` does the job of creating a block.
-
->>>>>>> 1d09dbd8
 * Coinbase of the block is set to the address of the block proposer, fee recipient of the validator receives its eth
   in the last tx in the block.
 * We reserve gas for the proposer payment using `proposerTxPrepare` and commit proposer payment after txs are added with
