--- conflicted
+++ resolved
@@ -98,13 +98,8 @@
 	if len(entries) <= 1 {
 		return 0
 	}
-<<<<<<< HEAD
-	slices.SortFunc(entries, func(a, b *kv) bool {
-		return bytes.Compare(a.k, b.k) < 0
-=======
 	slices.SortFunc(entries, func(a, b *kv) int {
 		return bytes.Compare(a.k, b.k)
->>>>>>> bed84606
 	})
 
 	var ok = 0
