--- conflicted
+++ resolved
@@ -370,16 +370,12 @@
 		Value:    ethconfig.Defaults.TxPool.Lifetime,
 		Category: flags.TxPoolCategory,
 	}
-<<<<<<< HEAD
-
 	TxPoolPrivateLifetimeFlag = &cli.DurationFlag{
 		Name:     "txpool.privatelifetime",
 		Usage:    "Maximum amount of time private transactions are withheld from public broadcasting",
 		Value:    ethconfig.Defaults.TxPool.PrivateTxLifetime,
 		Category: flags.TxPoolCategory,
 	}
-=======
->>>>>>> bed84606
 	// Blob transaction pool settings
 	BlobPoolDataDirFlag = &cli.StringFlag{
 		Name:     "blobpool.datadir",
@@ -2218,7 +2214,6 @@
 			Fatalf("Failed to create the LES server: %v", err)
 		}
 	}
-<<<<<<< HEAD
 
 	if bpCfg.Enabled {
 		if err := builder.Register(stack, backend, bpCfg); err != nil {
@@ -2226,8 +2221,6 @@
 		}
 	}
 
-=======
->>>>>>> bed84606
 	stack.RegisterAPIs(tracers.APIs(backend.APIBackend))
 	return backend.APIBackend, backend
 }
