// Copyright 2014 The go-ethereum Authors
// This file is part of go-ethereum.
//
// go-ethereum is free software: you can redistribute it and/or modify
// it under the terms of the GNU General Public License as published by
// the Free Software Foundation, either version 3 of the License, or
// (at your option) any later version.
//
// go-ethereum is distributed in the hope that it will be useful,
// but WITHOUT ANY WARRANTY; without even the implied warranty of
// MERCHANTABILITY or FITNESS FOR A PARTICULAR PURPOSE. See the
// GNU General Public License for more details.
//
// You should have received a copy of the GNU General Public License
// along with go-ethereum. If not, see <http://www.gnu.org/licenses/>.

// geth is the official command-line client for Ethereum.
package main

import (
	"fmt"
	"os"
	"sort"
	"strconv"
	"strings"
	"time"

	"github.com/ethereum/go-ethereum/accounts"
	"github.com/ethereum/go-ethereum/accounts/keystore"
	"github.com/ethereum/go-ethereum/cmd/utils"
	"github.com/ethereum/go-ethereum/common"
	"github.com/ethereum/go-ethereum/console/prompt"
	"github.com/ethereum/go-ethereum/eth"
	"github.com/ethereum/go-ethereum/eth/downloader"
	"github.com/ethereum/go-ethereum/ethclient"
	"github.com/ethereum/go-ethereum/internal/debug"
	"github.com/ethereum/go-ethereum/internal/ethapi"
	"github.com/ethereum/go-ethereum/internal/flags"
	"github.com/ethereum/go-ethereum/log"
	"github.com/ethereum/go-ethereum/metrics"
	"github.com/ethereum/go-ethereum/node"

	// Force-load the tracer engines to trigger registration
	_ "github.com/ethereum/go-ethereum/eth/tracers/js"
	_ "github.com/ethereum/go-ethereum/eth/tracers/native"

	"github.com/urfave/cli/v2"
)

const (
	clientIdentifier = "geth" // Client identifier to advertise over the network
)

var (
	// flags that configure the node
	nodeFlags = flags.Merge([]cli.Flag{
		utils.IdentityFlag,
		utils.UnlockedAccountFlag,
		utils.PasswordFileFlag,
		utils.BootnodesFlag,
		utils.MinFreeDiskSpaceFlag,
		utils.KeyStoreDirFlag,
		utils.ExternalSignerFlag,
		utils.NoUSBFlag,
		utils.USBFlag,
		utils.SmartCardDaemonPathFlag,
		utils.OverrideCancun,
		utils.EnablePersonal,
		utils.TxPoolLocalsFlag,
		utils.TxPoolNoLocalsFlag,
		utils.TxPoolJournalFlag,
		utils.TxPoolRejournalFlag,
		utils.TxPoolPriceLimitFlag,
		utils.TxPoolPriceBumpFlag,
		utils.TxPoolAccountSlotsFlag,
		utils.TxPoolGlobalSlotsFlag,
		utils.TxPoolAccountQueueFlag,
		utils.TxPoolGlobalQueueFlag,
		utils.TxPoolLifetimeFlag,
		utils.TxPoolPrivateLifetimeFlag,
		utils.SyncModeFlag,
		utils.SyncTargetFlag,
		utils.ExitWhenSyncedFlag,
		utils.GCModeFlag,
		utils.SnapshotFlag,
		utils.TxLookupLimitFlag,
		utils.LightServeFlag,
		utils.LightIngressFlag,
		utils.LightEgressFlag,
		utils.LightMaxPeersFlag,
		utils.LightNoPruneFlag,
		utils.LightKDFFlag,
		utils.UltraLightServersFlag,
		utils.UltraLightFractionFlag,
		utils.UltraLightOnlyAnnounceFlag,
		utils.LightNoSyncServeFlag,
		utils.EthRequiredBlocksFlag,
		utils.LegacyWhitelistFlag,
		utils.BloomFilterSizeFlag,
		utils.CacheFlag,
		utils.CacheDatabaseFlag,
		utils.CacheTrieFlag,
		utils.CacheTrieJournalFlag,
		utils.CacheTrieRejournalFlag,
		utils.CacheGCFlag,
		utils.CacheSnapshotFlag,
		utils.CacheNoPrefetchFlag,
		utils.CachePreimagesFlag,
		utils.CacheLogSizeFlag,
		utils.FDLimitFlag,
		utils.CryptoKZGFlag,
		utils.ListenPortFlag,
		utils.DiscoveryPortFlag,
		utils.MaxPeersFlag,
		utils.MaxPendingPeersFlag,
		utils.MiningEnabledFlag,
		utils.MinerGasLimitFlag,
		utils.MinerGasPriceFlag,
		utils.MinerAlgoTypeFlag,
		utils.MinerEtherbaseFlag,
		utils.MinerExtraDataFlag,
		utils.MinerRecommitIntervalFlag,
<<<<<<< HEAD
=======
		utils.MinerNoVerifyFlag,
>>>>>>> 1d09dbd8
		utils.MinerMaxMergedBundlesFlag,
		utils.MinerBlocklistFileFlag,
		utils.MinerNewPayloadTimeout,
		utils.MinerPriceCutoffPercentFlag,
		utils.NATFlag,
		utils.NoDiscoverFlag,
		utils.DiscoveryV5Flag,
		utils.NetrestrictFlag,
		utils.NodeKeyFileFlag,
		utils.NodeKeyHexFlag,
		utils.DNSDiscoveryFlag,
		utils.DeveloperFlag,
		utils.DeveloperPeriodFlag,
		utils.DeveloperGasLimitFlag,
		utils.VMEnableDebugFlag,
		utils.NetworkIdFlag,
		utils.EthStatsURLFlag,
		utils.NoCompactionFlag,
		utils.GpoBlocksFlag,
		utils.GpoPercentileFlag,
		utils.GpoMaxGasPriceFlag,
		utils.GpoIgnoreGasPriceFlag,
		configFileFlag,
	}, utils.NetworkFlags, utils.DatabasePathFlags)

	builderApiFlags = []cli.Flag{
		utils.BuilderEnabled,
		utils.BuilderAlgoTypeFlag,
		utils.BuilderPriceCutoffPercentFlag,
		utils.BuilderEnableValidatorChecks,
		utils.BuilderBlockValidationBlacklistSourceFilePath,
		utils.BuilderEnableLocalRelay,
		utils.BuilderSecondsInSlot,
		utils.BuilderSlotsInEpoch,
		utils.BuilderDisableBundleFetcher,
		utils.BuilderDryRun,
		utils.BuilderIgnoreLatePayloadAttributes,
		utils.BuilderSecretKey,
		utils.BuilderRelaySecretKey,
		utils.BuilderListenAddr,
		utils.BuilderGenesisForkVersion,
		utils.BuilderBellatrixForkVersion,
		utils.BuilderGenesisValidatorsRoot,
		utils.BuilderBeaconEndpoints,
		utils.BuilderRemoteRelayEndpoint,
		utils.BuilderSecondaryRemoteRelayEndpoints,
		utils.BuilderRateLimitDuration,
		utils.BuilderRateLimitMaxBurst,
		utils.BuilderBlockResubmitInterval,
		utils.BuilderSubmissionOffset,
<<<<<<< HEAD
=======
		utils.BuilderDiscardRevertibleTxOnErr,
>>>>>>> 1d09dbd8
		utils.BuilderEnableCancellations,
	}

	rpcFlags = []cli.Flag{
		utils.HTTPEnabledFlag,
		utils.HTTPListenAddrFlag,
		utils.HTTPPortFlag,
		utils.HTTPCORSDomainFlag,
		utils.AuthListenFlag,
		utils.AuthPortFlag,
		utils.AuthVirtualHostsFlag,
		utils.JWTSecretFlag,
		utils.HTTPVirtualHostsFlag,
		utils.GraphQLEnabledFlag,
		utils.GraphQLCORSDomainFlag,
		utils.GraphQLVirtualHostsFlag,
		utils.HTTPApiFlag,
		utils.HTTPPathPrefixFlag,
		utils.WSEnabledFlag,
		utils.WSListenAddrFlag,
		utils.WSPortFlag,
		utils.WSApiFlag,
		utils.WSAllowedOriginsFlag,
		utils.WSPathPrefixFlag,
		utils.IPCDisabledFlag,
		utils.IPCPathFlag,
		utils.InsecureUnlockAllowedFlag,
		utils.RPCGlobalGasCapFlag,
		utils.RPCGlobalEVMTimeoutFlag,
		utils.RPCGlobalTxFeeCapFlag,
		utils.AllowUnprotectedTxs,
	}

	metricsFlags = []cli.Flag{
		utils.MetricsEnabledFlag,
		utils.MetricsEnabledExpensiveFlag,
		utils.MetricsEnabledBuilderFlag,
		utils.MetricsHTTPFlag,
		utils.MetricsPortFlag,
		utils.MetricsEnableInfluxDBFlag,
		utils.MetricsInfluxDBEndpointFlag,
		utils.MetricsInfluxDBDatabaseFlag,
		utils.MetricsInfluxDBUsernameFlag,
		utils.MetricsInfluxDBPasswordFlag,
		utils.MetricsInfluxDBTagsFlag,
		utils.MetricsEnableInfluxDBV2Flag,
		utils.MetricsInfluxDBTokenFlag,
		utils.MetricsInfluxDBBucketFlag,
		utils.MetricsInfluxDBOrganizationFlag,
	}
)

var app = flags.NewApp("the go-ethereum command line interface")

func init() {
	// Initialize the CLI app and start Geth
	app.Action = geth
	app.Copyright = "Copyright 2013-2023 The go-ethereum Authors"
	app.Commands = []*cli.Command{
		// See chaincmd.go:
		initCommand,
		importCommand,
		exportCommand,
		importPreimagesCommand,
		exportPreimagesCommand,
		removedbCommand,
		dumpCommand,
		dumpGenesisCommand,
		// See accountcmd.go:
		accountCommand,
		walletCommand,
		// See consolecmd.go:
		consoleCommand,
		attachCommand,
		javascriptCommand,
		// See misccmd.go:
		versionCommand,
		versionCheckCommand,
		licenseCommand,
		// See config.go
		dumpConfigCommand,
		// see dbcmd.go
		dbCommand,
		// See cmd/utils/flags_legacy.go
		utils.ShowDeprecated,
		// See snapshot.go
		snapshotCommand,
		// See verkle.go
		verkleCommand,
	}
	sort.Sort(cli.CommandsByName(app.Commands))

	app.Flags = flags.Merge(
		nodeFlags,
		rpcFlags,
		builderApiFlags,
		consoleFlags,
		debug.Flags,
		metricsFlags,
	)

	app.Before = func(ctx *cli.Context) error {
		flags.MigrateGlobalFlags(ctx)
		return debug.Setup(ctx)
	}
	app.After = func(ctx *cli.Context) error {
		debug.Exit()
		prompt.Stdin.Close() // Resets terminal mode.
		return nil
	}
}

func main() {
	if err := app.Run(os.Args); err != nil {
		fmt.Fprintln(os.Stderr, err)
		os.Exit(1)
	}
}

// prepare manipulates memory cache allowance and setups metric system.
// This function should be called before launching devp2p stack.
func prepare(ctx *cli.Context) {
	// If we're running a known preset, log it for convenience.
	switch {
	case ctx.IsSet(utils.RinkebyFlag.Name):
		log.Info("Starting Geth on Rinkeby testnet...")

	case ctx.IsSet(utils.GoerliFlag.Name):
		log.Info("Starting Geth on Görli testnet...")

	case ctx.IsSet(utils.SepoliaFlag.Name):
		log.Info("Starting Geth on Sepolia testnet...")

	case ctx.IsSet(utils.DeveloperFlag.Name):
		log.Info("Starting Geth in ephemeral dev mode...")
		log.Warn(`You are running Geth in --dev mode. Please note the following:

  1. This mode is only intended for fast, iterative development without assumptions on
     security or persistence.
  2. The database is created in memory unless specified otherwise. Therefore, shutting down
     your computer or losing power will wipe your entire block data and chain state for
     your dev environment.
  3. A random, pre-allocated developer account will be available and unlocked as
     eth.coinbase, which can be used for testing. The random dev account is temporary,
     stored on a ramdisk, and will be lost if your machine is restarted.
  4. Mining is enabled by default. However, the client will only seal blocks if transactions
     are pending in the mempool. The miner's minimum accepted gas price is 1.
  5. Networking is disabled; there is no listen-address, the maximum number of peers is set
     to 0, and discovery is disabled.
`)

	case !ctx.IsSet(utils.NetworkIdFlag.Name):
		log.Info("Starting Geth on Ethereum mainnet...")
	}
	// If we're a full node on mainnet without --cache specified, bump default cache allowance
	if ctx.String(utils.SyncModeFlag.Name) != "light" && !ctx.IsSet(utils.CacheFlag.Name) && !ctx.IsSet(utils.NetworkIdFlag.Name) {
		// Make sure we're not on any supported preconfigured testnet either
		if !ctx.IsSet(utils.SepoliaFlag.Name) &&
			!ctx.IsSet(utils.RinkebyFlag.Name) &&
			!ctx.IsSet(utils.GoerliFlag.Name) &&
			!ctx.IsSet(utils.DeveloperFlag.Name) {
			// Nope, we're really on mainnet. Bump that cache up!
			log.Info("Bumping default cache on mainnet", "provided", ctx.Int(utils.CacheFlag.Name), "updated", 4096)
			ctx.Set(utils.CacheFlag.Name, strconv.Itoa(4096))
		}
	}
	// If we're running a light client on any network, drop the cache to some meaningfully low amount
	if ctx.String(utils.SyncModeFlag.Name) == "light" && !ctx.IsSet(utils.CacheFlag.Name) {
		log.Info("Dropping default light client cache", "provided", ctx.Int(utils.CacheFlag.Name), "updated", 128)
		ctx.Set(utils.CacheFlag.Name, strconv.Itoa(128))
	}

	// Start metrics export if enabled
	utils.SetupMetrics(ctx)

	// Start system runtime metrics collection
	go metrics.CollectProcessMetrics(3 * time.Second)
}

// geth is the main entry point into the system if no special subcommand is run.
// It creates a default node based on the command line arguments and runs it in
// blocking mode, waiting for it to be shut down.
func geth(ctx *cli.Context) error {
	if args := ctx.Args().Slice(); len(args) > 0 {
		return fmt.Errorf("invalid command: %q", args[0])
	}

	prepare(ctx)
	stack, backend := makeFullNode(ctx)
	defer stack.Close()

	startNode(ctx, stack, backend, false)
	stack.Wait()
	return nil
}

// startNode boots up the system node and all registered protocols, after which
// it unlocks any requested accounts, and starts the RPC/IPC interfaces and the
// miner.
func startNode(ctx *cli.Context, stack *node.Node, backend ethapi.Backend, isConsole bool) {
	debug.Memsize.Add("node", stack)

	// Start up the node itself
	utils.StartNode(ctx, stack, isConsole)

	// Unlock any account specifically requested
	unlockAccounts(ctx, stack)

	// Register wallet event handlers to open and auto-derive wallets
	events := make(chan accounts.WalletEvent, 16)
	stack.AccountManager().Subscribe(events)

	// Create a client to interact with local geth node.
	rpcClient, err := stack.Attach()
	if err != nil {
		utils.Fatalf("Failed to attach to self: %v", err)
	}
	ethClient := ethclient.NewClient(rpcClient)

	go func() {
		// Open any wallets already attached
		for _, wallet := range stack.AccountManager().Wallets() {
			if err := wallet.Open(""); err != nil {
				log.Warn("Failed to open wallet", "url", wallet.URL(), "err", err)
			}
		}
		// Listen for wallet event till termination
		for event := range events {
			switch event.Kind {
			case accounts.WalletArrived:
				if err := event.Wallet.Open(""); err != nil {
					log.Warn("New wallet appeared, failed to open", "url", event.Wallet.URL(), "err", err)
				}
			case accounts.WalletOpened:
				status, _ := event.Wallet.Status()
				log.Info("New wallet appeared", "url", event.Wallet.URL(), "status", status)

				var derivationPaths []accounts.DerivationPath
				if event.Wallet.URL().Scheme == "ledger" {
					derivationPaths = append(derivationPaths, accounts.LegacyLedgerBaseDerivationPath)
				}
				derivationPaths = append(derivationPaths, accounts.DefaultBaseDerivationPath)

				event.Wallet.SelfDerive(derivationPaths, ethClient)

			case accounts.WalletDropped:
				log.Info("Old wallet dropped", "url", event.Wallet.URL())
				event.Wallet.Close()
			}
		}
	}()

	// Spawn a standalone goroutine for status synchronization monitoring,
	// close the node when synchronization is complete if user required.
	if ctx.Bool(utils.ExitWhenSyncedFlag.Name) {
		go func() {
			sub := stack.EventMux().Subscribe(downloader.DoneEvent{})
			defer sub.Unsubscribe()
			for {
				event := <-sub.Chan()
				if event == nil {
					continue
				}
				done, ok := event.Data.(downloader.DoneEvent)
				if !ok {
					continue
				}
				if timestamp := time.Unix(int64(done.Latest.Time), 0); time.Since(timestamp) < 10*time.Minute {
					log.Info("Synchronisation completed", "latestnum", done.Latest.Number, "latesthash", done.Latest.Hash(),
						"age", common.PrettyAge(timestamp))
					stack.Close()
				}
			}
		}()
	}

	// Start auxiliary services if enabled
	if ctx.Bool(utils.MiningEnabledFlag.Name) || ctx.Bool(utils.DeveloperFlag.Name) {
		// Mining only makes sense if a full Ethereum node is running
		if ctx.String(utils.SyncModeFlag.Name) == "light" {
			utils.Fatalf("Light clients do not support mining")
		}
		ethBackend, ok := backend.(*eth.EthAPIBackend)
		if !ok {
			utils.Fatalf("Ethereum service not running")
		}
		// Set the gas price to the limits from the CLI and start mining
		gasprice := flags.GlobalBig(ctx, utils.MinerGasPriceFlag.Name)
		ethBackend.TxPool().SetGasPrice(gasprice)
		if err := ethBackend.StartMining(); err != nil {
			utils.Fatalf("Failed to start mining: %v", err)
		}
	}
}

// unlockAccounts unlocks any account specifically requested.
func unlockAccounts(ctx *cli.Context, stack *node.Node) {
	var unlocks []string
	inputs := strings.Split(ctx.String(utils.UnlockedAccountFlag.Name), ",")
	for _, input := range inputs {
		if trimmed := strings.TrimSpace(input); trimmed != "" {
			unlocks = append(unlocks, trimmed)
		}
	}
	// Short circuit if there is no account to unlock.
	if len(unlocks) == 0 {
		return
	}
	// If insecure account unlocking is not allowed if node's APIs are exposed to external.
	// Print warning log to user and skip unlocking.
	if !stack.Config().InsecureUnlockAllowed && stack.Config().ExtRPCEnabled() {
		utils.Fatalf("Account unlock with HTTP access is forbidden!")
	}
	backends := stack.AccountManager().Backends(keystore.KeyStoreType)
	if len(backends) == 0 {
		log.Warn("Failed to unlock accounts, keystore is not available")
		return
	}
	ks := backends[0].(*keystore.KeyStore)
	passwords := utils.MakePasswordList(ctx)
	for i, account := range unlocks {
		unlockAccount(ks, account, i, passwords)
	}
}<|MERGE_RESOLUTION|>--- conflicted
+++ resolved
@@ -120,10 +120,6 @@
 		utils.MinerEtherbaseFlag,
 		utils.MinerExtraDataFlag,
 		utils.MinerRecommitIntervalFlag,
-<<<<<<< HEAD
-=======
-		utils.MinerNoVerifyFlag,
->>>>>>> 1d09dbd8
 		utils.MinerMaxMergedBundlesFlag,
 		utils.MinerBlocklistFileFlag,
 		utils.MinerNewPayloadTimeout,
@@ -174,10 +170,7 @@
 		utils.BuilderRateLimitMaxBurst,
 		utils.BuilderBlockResubmitInterval,
 		utils.BuilderSubmissionOffset,
-<<<<<<< HEAD
-=======
 		utils.BuilderDiscardRevertibleTxOnErr,
->>>>>>> 1d09dbd8
 		utils.BuilderEnableCancellations,
 	}
 
