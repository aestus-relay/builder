// Copyright 2022 The go-ethereum Authors
// This file is part of the go-ethereum library.
//
// The go-ethereum library is free software: you can redistribute it and/or modify
// it under the terms of the GNU Lesser General Public License as published by
// the Free Software Foundation, either version 3 of the License, or
// (at your option) any later version.
//
// The go-ethereum library is distributed in the hope that it will be useful,
// but WITHOUT ANY WARRANTY; without even the implied warranty of
// MERCHANTABILITY or FITNESS FOR A PARTICULAR PURPOSE. See the
// GNU Lesser General Public License for more details.
//
// You should have received a copy of the GNU Lesser General Public License
// along with the go-ethereum library. If not, see <http://www.gnu.org/licenses/>.

package engine

import (
	"crypto/sha256"
	"fmt"
	"math/big"

	denebapi "github.com/attestantio/go-builder-client/api/deneb"
	"github.com/attestantio/go-eth2-client/spec/bellatrix"
	"github.com/attestantio/go-eth2-client/spec/capella"
	"github.com/attestantio/go-eth2-client/spec/deneb"
	"github.com/ethereum/go-ethereum/common"
	"github.com/ethereum/go-ethereum/common/hexutil"
	"github.com/ethereum/go-ethereum/core/types"
	"github.com/ethereum/go-ethereum/crypto/kzg4844"
	"github.com/ethereum/go-ethereum/trie"
)

// PayloadVersion denotes the version of PayloadAttributes used to request the
// building of the payload to commence.
type PayloadVersion byte

var (
	PayloadV1 PayloadVersion = 0x1
	PayloadV2 PayloadVersion = 0x2
	PayloadV3 PayloadVersion = 0x3
)

//go:generate go run github.com/fjl/gencodec -type PayloadAttributes -field-override payloadAttributesMarshaling -out gen_blockparams.go

// PayloadAttributes describes the environment context in which a block should
// be built.
type PayloadAttributes struct {
	Timestamp             uint64              `json:"timestamp"             gencodec:"required"`
	Random                common.Hash         `json:"prevRandao"            gencodec:"required"`
	SuggestedFeeRecipient common.Address      `json:"suggestedFeeRecipient" gencodec:"required"`
	Withdrawals           []*types.Withdrawal `json:"withdrawals"`
	BeaconRoot            *common.Hash        `json:"parentBeaconBlockRoot"`
	GasLimit              uint64
	Slot                  uint64
}

// JSON type overrides for PayloadAttributes.
type payloadAttributesMarshaling struct {
	Timestamp hexutil.Uint64
}

//go:generate go run github.com/fjl/gencodec -type ExecutableData -field-override executableDataMarshaling -out gen_ed.go

// ExecutableData is the data necessary to execute an EL payload.
type ExecutableData struct {
	ParentHash    common.Hash         `json:"parentHash"    gencodec:"required"`
	FeeRecipient  common.Address      `json:"feeRecipient"  gencodec:"required"`
	StateRoot     common.Hash         `json:"stateRoot"     gencodec:"required"`
	ReceiptsRoot  common.Hash         `json:"receiptsRoot"  gencodec:"required"`
	LogsBloom     []byte              `json:"logsBloom"     gencodec:"required"`
	Random        common.Hash         `json:"prevRandao"    gencodec:"required"`
	Number        uint64              `json:"blockNumber"   gencodec:"required"`
	GasLimit      uint64              `json:"gasLimit"      gencodec:"required"`
	GasUsed       uint64              `json:"gasUsed"       gencodec:"required"`
	Timestamp     uint64              `json:"timestamp"     gencodec:"required"`
	ExtraData     []byte              `json:"extraData"     gencodec:"required"`
	BaseFeePerGas *big.Int            `json:"baseFeePerGas" gencodec:"required"`
	BlockHash     common.Hash         `json:"blockHash"     gencodec:"required"`
	Transactions  [][]byte            `json:"transactions"  gencodec:"required"`
	Withdrawals   []*types.Withdrawal `json:"withdrawals"`
	BlobGasUsed   *uint64             `json:"blobGasUsed"`
	ExcessBlobGas *uint64             `json:"excessBlobGas"`
}

// JSON type overrides for executableData.
type executableDataMarshaling struct {
	Number        hexutil.Uint64
	GasLimit      hexutil.Uint64
	GasUsed       hexutil.Uint64
	Timestamp     hexutil.Uint64
	BaseFeePerGas *hexutil.Big
	ExtraData     hexutil.Bytes
	LogsBloom     hexutil.Bytes
	Transactions  []hexutil.Bytes
	BlobGasUsed   *hexutil.Uint64
	ExcessBlobGas *hexutil.Uint64
}

//go:generate go run github.com/fjl/gencodec -type ExecutionPayloadEnvelope -field-override executionPayloadEnvelopeMarshaling -out gen_epe.go

type ExecutionPayloadEnvelope struct {
	ExecutionPayload *ExecutableData `json:"executionPayload"  gencodec:"required"`
	BlockValue       *big.Int        `json:"blockValue"  gencodec:"required"`
	BlobsBundle      *BlobsBundleV1  `json:"blobsBundle"`
	Override         bool            `json:"shouldOverrideBuilder"`
}

type BlobsBundleV1 struct {
	Commitments []hexutil.Bytes `json:"commitments"`
	Proofs      []hexutil.Bytes `json:"proofs"`
	Blobs       []hexutil.Bytes `json:"blobs"`
}

// JSON type overrides for ExecutionPayloadEnvelope.
type executionPayloadEnvelopeMarshaling struct {
	BlockValue *hexutil.Big
}

type PayloadStatusV1 struct {
	Status          string       `json:"status"`
	LatestValidHash *common.Hash `json:"latestValidHash"`
	ValidationError *string      `json:"validationError"`
}

type TransitionConfigurationV1 struct {
	TerminalTotalDifficulty *hexutil.Big   `json:"terminalTotalDifficulty"`
	TerminalBlockHash       common.Hash    `json:"terminalBlockHash"`
	TerminalBlockNumber     hexutil.Uint64 `json:"terminalBlockNumber"`
}

// PayloadID is an identifier of the payload build process
type PayloadID [8]byte

// Version returns the payload version associated with the identifier.
func (b PayloadID) Version() PayloadVersion {
	return PayloadVersion(b[0])
}

// Is returns whether the identifier matches any of provided payload versions.
func (b PayloadID) Is(versions ...PayloadVersion) bool {
	for _, v := range versions {
		if v == b.Version() {
			return true
		}
	}
	return false
}

func (b PayloadID) String() string {
	return hexutil.Encode(b[:])
}

func (b PayloadID) MarshalText() ([]byte, error) {
	return hexutil.Bytes(b[:]).MarshalText()
}

func (b *PayloadID) UnmarshalText(input []byte) error {
	err := hexutil.UnmarshalFixedText("PayloadID", input, b[:])
	if err != nil {
		return fmt.Errorf("invalid payload id %q: %w", input, err)
	}
	return nil
}

type ForkChoiceResponse struct {
	PayloadStatus PayloadStatusV1 `json:"payloadStatus"`
	PayloadID     *PayloadID      `json:"payloadId"`
}

type ForkchoiceStateV1 struct {
	HeadBlockHash      common.Hash `json:"headBlockHash"`
	SafeBlockHash      common.Hash `json:"safeBlockHash"`
	FinalizedBlockHash common.Hash `json:"finalizedBlockHash"`
}

func encodeTransactions(txs []*types.Transaction) [][]byte {
	var enc = make([][]byte, len(txs))
	for i, tx := range txs {
		enc[i], _ = tx.MarshalBinary()
	}
	return enc
}

func decodeTransactions(enc [][]byte) ([]*types.Transaction, error) {
	var txs = make([]*types.Transaction, len(enc))
	for i, encTx := range enc {
		var tx types.Transaction
		if err := tx.UnmarshalBinary(encTx); err != nil {
			return nil, fmt.Errorf("invalid transaction %d: %v", i, err)
		}
		txs[i] = &tx
	}
	return txs, nil
}

// ExecutableDataToBlock constructs a block from executable data.
// It verifies that the following fields:
//
//		len(extraData) <= 32
//		uncleHash = emptyUncleHash
//		difficulty = 0
//	 	if versionedHashes != nil, versionedHashes match to blob transactions
//
// and that the blockhash of the constructed block matches the parameters. Nil
// Withdrawals value will propagate through the returned block. Empty
// Withdrawals value must be passed via non-nil, length 0 value in params.
func ExecutableDataToBlock(params ExecutableData, versionedHashes []common.Hash, beaconRoot *common.Hash) (*types.Block, error) {
	txs, err := decodeTransactions(params.Transactions)
	if err != nil {
		return nil, err
	}
	if len(params.ExtraData) > 32 {
		return nil, fmt.Errorf("invalid extradata length: %v", len(params.ExtraData))
	}
	if len(params.LogsBloom) != 256 {
		return nil, fmt.Errorf("invalid logsBloom length: %v", len(params.LogsBloom))
	}
	// Check that baseFeePerGas is not negative or too big
	if params.BaseFeePerGas != nil && (params.BaseFeePerGas.Sign() == -1 || params.BaseFeePerGas.BitLen() > 256) {
		return nil, fmt.Errorf("invalid baseFeePerGas: %v", params.BaseFeePerGas)
	}
	var blobHashes []common.Hash
	for _, tx := range txs {
		blobHashes = append(blobHashes, tx.BlobHashes()...)
	}
	if len(blobHashes) != len(versionedHashes) {
		return nil, fmt.Errorf("invalid number of versionedHashes: %v blobHashes: %v", versionedHashes, blobHashes)
	}
	for i := 0; i < len(blobHashes); i++ {
		if blobHashes[i] != versionedHashes[i] {
			return nil, fmt.Errorf("invalid versionedHash at %v: %v blobHashes: %v", i, versionedHashes, blobHashes)
		}
	}
	// Only set withdrawalsRoot if it is non-nil. This allows CLs to use
	// ExecutableData before withdrawals are enabled by marshaling
	// Withdrawals as the json null value.
	var withdrawalsRoot *common.Hash
	if params.Withdrawals != nil {
		h := types.DeriveSha(types.Withdrawals(params.Withdrawals), trie.NewStackTrie(nil))
		withdrawalsRoot = &h
	}
	header := &types.Header{
		ParentHash:       params.ParentHash,
		UncleHash:        types.EmptyUncleHash,
		Coinbase:         params.FeeRecipient,
		Root:             params.StateRoot,
		TxHash:           types.DeriveSha(types.Transactions(txs), trie.NewStackTrie(nil)),
		ReceiptHash:      params.ReceiptsRoot,
		Bloom:            types.BytesToBloom(params.LogsBloom),
		Difficulty:       common.Big0,
		Number:           new(big.Int).SetUint64(params.Number),
		GasLimit:         params.GasLimit,
		GasUsed:          params.GasUsed,
		Time:             params.Timestamp,
		BaseFee:          params.BaseFeePerGas,
		Extra:            params.ExtraData,
		MixDigest:        params.Random,
		WithdrawalsHash:  withdrawalsRoot,
		ExcessBlobGas:    params.ExcessBlobGas,
		BlobGasUsed:      params.BlobGasUsed,
		ParentBeaconRoot: beaconRoot,
	}
	block := types.NewBlockWithHeader(header).WithBody(txs, nil /* uncles */).WithWithdrawals(params.Withdrawals)
	if block.Hash() != params.BlockHash {
		return nil, fmt.Errorf("blockhash mismatch, want %x, got %x", params.BlockHash, block.Hash())
	}
	return block, nil
}

// BlockToExecutableData constructs the ExecutableData structure by filling the
// fields from the given block. It assumes the given block is post-merge block.
func BlockToExecutableData(block *types.Block, fees *big.Int, sidecars []*types.BlobTxSidecar) *ExecutionPayloadEnvelope {
	data := &ExecutableData{
		BlockHash:     block.Hash(),
		ParentHash:    block.ParentHash(),
		FeeRecipient:  block.Coinbase(),
		StateRoot:     block.Root(),
		Number:        block.NumberU64(),
		GasLimit:      block.GasLimit(),
		GasUsed:       block.GasUsed(),
		BaseFeePerGas: block.BaseFee(),
		Timestamp:     block.Time(),
		ReceiptsRoot:  block.ReceiptHash(),
		LogsBloom:     block.Bloom().Bytes(),
		Transactions:  encodeTransactions(block.Transactions()),
		Random:        block.MixDigest(),
		ExtraData:     block.Extra(),
		Withdrawals:   block.Withdrawals(),
		BlobGasUsed:   block.BlobGasUsed(),
		ExcessBlobGas: block.ExcessBlobGas(),
	}
	bundle := BlobsBundleV1{
		Commitments: make([]hexutil.Bytes, 0),
		Blobs:       make([]hexutil.Bytes, 0),
		Proofs:      make([]hexutil.Bytes, 0),
	}
	for _, sidecar := range sidecars {
		for j := range sidecar.Blobs {
			bundle.Blobs = append(bundle.Blobs, hexutil.Bytes(sidecar.Blobs[j][:]))
			bundle.Commitments = append(bundle.Commitments, hexutil.Bytes(sidecar.Commitments[j][:]))
			bundle.Proofs = append(bundle.Proofs, hexutil.Bytes(sidecar.Proofs[j][:]))
		}
	}
	return &ExecutionPayloadEnvelope{ExecutionPayload: data, BlockValue: fees, BlobsBundle: &bundle, Override: false}
}

// ExecutionPayloadBodyV1 is used in the response to GetPayloadBodiesByHashV1 and GetPayloadBodiesByRangeV1
type ExecutionPayloadBodyV1 struct {
	TransactionData []hexutil.Bytes     `json:"transactions"`
	Withdrawals     []*types.Withdrawal `json:"withdrawals"`
}

<<<<<<< HEAD
func ExecutionPayloadV1ToBlock(payload *bellatrix.ExecutionPayload) (*types.Block, error) {
	// base fee per gas is stored little-endian but we need it
	// big-endian for big.Int.
	var baseFeePerGasBytes [32]byte
	for i := 0; i < 32; i++ {
		baseFeePerGasBytes[i] = payload.BaseFeePerGas[32-1-i]
	}
	baseFeePerGas := new(big.Int).SetBytes(baseFeePerGasBytes[:])

	txs := make([][]byte, len(payload.Transactions))
	for i, txHexBytes := range payload.Transactions {
		txs[i] = txHexBytes
	}
	executableData := ExecutableData{
		ParentHash:    common.Hash(payload.ParentHash),
		FeeRecipient:  common.Address(payload.FeeRecipient),
		StateRoot:     common.Hash(payload.StateRoot),
		ReceiptsRoot:  common.Hash(payload.ReceiptsRoot),
		LogsBloom:     payload.LogsBloom[:],
		Random:        common.Hash(payload.PrevRandao),
		Number:        payload.BlockNumber,
		GasLimit:      payload.GasLimit,
		GasUsed:       payload.GasUsed,
		Timestamp:     payload.Timestamp,
		ExtraData:     payload.ExtraData,
		BaseFeePerGas: baseFeePerGas,
		BlockHash:     common.Hash(payload.BlockHash),
		Transactions:  txs,
	}
	return ExecutableDataToBlock(executableData, nil, nil)
}

func ExecutionPayloadV2ToBlock(payload *capella.ExecutionPayload) (*types.Block, error) {
	// base fee per gas is stored little-endian but we need it
	// big-endian for big.Int.
	var baseFeePerGasBytes [32]byte
	for i := 0; i < 32; i++ {
		baseFeePerGasBytes[i] = payload.BaseFeePerGas[32-1-i]
	}
	baseFeePerGas := new(big.Int).SetBytes(baseFeePerGasBytes[:])

	txs := make([][]byte, len(payload.Transactions))
	for i, txHexBytes := range payload.Transactions {
		txs[i] = txHexBytes
	}

	withdrawals := make([]*types.Withdrawal, len(payload.Withdrawals))
	for i, withdrawal := range payload.Withdrawals {
		withdrawals[i] = &types.Withdrawal{
			Index:     uint64(withdrawal.Index),
			Validator: uint64(withdrawal.ValidatorIndex),
			Address:   common.Address(withdrawal.Address),
			Amount:    uint64(withdrawal.Amount),
		}
	}
	executableData := ExecutableData{
		ParentHash:    common.Hash(payload.ParentHash),
		FeeRecipient:  common.Address(payload.FeeRecipient),
		StateRoot:     common.Hash(payload.StateRoot),
		ReceiptsRoot:  common.Hash(payload.ReceiptsRoot),
		LogsBloom:     payload.LogsBloom[:],
		Random:        common.Hash(payload.PrevRandao),
		Number:        payload.BlockNumber,
		GasLimit:      payload.GasLimit,
		GasUsed:       payload.GasUsed,
		Timestamp:     payload.Timestamp,
		ExtraData:     payload.ExtraData,
		BaseFeePerGas: baseFeePerGas,
		BlockHash:     common.Hash(payload.BlockHash),
		Transactions:  txs,
		Withdrawals:   withdrawals,
	}
	return ExecutableDataToBlock(executableData, nil, nil)
}

func ExecutionPayloadV3ToBlock(payload *deneb.ExecutionPayload, blobsBundle *denebapi.BlobsBundle, parentBeaconBlockRoot common.Hash) (*types.Block, error) {
	txs := make([][]byte, len(payload.Transactions))
	for i, txHexBytes := range payload.Transactions {
		txs[i] = txHexBytes
	}

	withdrawals := make([]*types.Withdrawal, len(payload.Withdrawals))
	for i, withdrawal := range payload.Withdrawals {
		withdrawals[i] = &types.Withdrawal{
			Index:     uint64(withdrawal.Index),
			Validator: uint64(withdrawal.ValidatorIndex),
			Address:   common.Address(withdrawal.Address),
			Amount:    uint64(withdrawal.Amount),
		}
	}

	hasher := sha256.New()
	versionedHashes := make([]common.Hash, len(blobsBundle.Commitments))
	for i, commitment := range blobsBundle.Commitments {
		c := kzg4844.Commitment(commitment)
		computed := kzg4844.CalcBlobHashV1(hasher, &c)
		versionedHashes[i] = common.Hash(computed)
	}

	executableData := ExecutableData{
		ParentHash:    common.Hash(payload.ParentHash),
		FeeRecipient:  common.Address(payload.FeeRecipient),
		StateRoot:     common.Hash(payload.StateRoot),
		ReceiptsRoot:  common.Hash(payload.ReceiptsRoot),
		LogsBloom:     payload.LogsBloom[:],
		Random:        common.Hash(payload.PrevRandao),
		Number:        payload.BlockNumber,
		GasLimit:      payload.GasLimit,
		GasUsed:       payload.GasUsed,
		Timestamp:     payload.Timestamp,
		ExtraData:     payload.ExtraData,
		BaseFeePerGas: payload.BaseFeePerGas.ToBig(),
		BlockHash:     common.Hash(payload.BlockHash),
		Transactions:  txs,
		Withdrawals:   withdrawals,
		BlobGasUsed:   &payload.BlobGasUsed,
		ExcessBlobGas: &payload.ExcessBlobGas,
	}
	return ExecutableDataToBlock(executableData, versionedHashes, &parentBeaconBlockRoot)
=======
// Client identifiers to support ClientVersionV1.
const (
	ClientCode = "GE"
	ClientName = "go-ethereum"
)

// ClientVersionV1 contains information which identifies a client implementation.
type ClientVersionV1 struct {
	Code    string `json:"code"`
	Name    string `json:"clientName"`
	Version string `json:"version"`
	Commit  string `json:"commit"`
}

func (v *ClientVersionV1) String() string {
	return fmt.Sprintf("%s-%s-%s-%s", v.Code, v.Name, v.Version, v.Commit)
>>>>>>> 7f131dcb
}<|MERGE_RESOLUTION|>--- conflicted
+++ resolved
@@ -312,7 +312,6 @@
 	Withdrawals     []*types.Withdrawal `json:"withdrawals"`
 }
 
-<<<<<<< HEAD
 func ExecutionPayloadV1ToBlock(payload *bellatrix.ExecutionPayload) (*types.Block, error) {
 	// base fee per gas is stored little-endian but we need it
 	// big-endian for big.Int.
@@ -432,7 +431,8 @@
 		ExcessBlobGas: &payload.ExcessBlobGas,
 	}
 	return ExecutableDataToBlock(executableData, versionedHashes, &parentBeaconBlockRoot)
-=======
+}
+
 // Client identifiers to support ClientVersionV1.
 const (
 	ClientCode = "GE"
@@ -449,5 +449,4 @@
 
 func (v *ClientVersionV1) String() string {
 	return fmt.Sprintf("%s-%s-%s-%s", v.Code, v.Name, v.Version, v.Commit)
->>>>>>> 7f131dcb
 }