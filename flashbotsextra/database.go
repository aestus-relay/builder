package flashbotsextra

import (
	"context"
	"math/big"
	"time"

	builderApiV1 "github.com/attestantio/go-builder-client/api/v1"
	"github.com/ethereum/go-ethereum/common"
	"github.com/ethereum/go-ethereum/core/types"
	"github.com/jmoiron/sqlx"
	_ "github.com/lib/pq"
)

const (
	highPrioLimitSize = 500
	lowPrioLimitSize  = 100
)

type BlockConsumer interface {
	ConsumeBuiltBlock(block *types.Block, blockValue *big.Int, OrdersClosedAt time.Time, sealedAt time.Time, commitedBundles []types.SimulatedBundle, allBundles []types.SimulatedBundle, usedSbundles []types.UsedSBundle, bidTrace *apiv1.BidTrace) error
}
type IDatabaseService interface {
<<<<<<< HEAD
	ConsumeBuiltBlock(block *types.Block, blockValue *big.Int, OrdersClosedAt, sealedAt time.Time,
		commitedBundles, allBundles []types.SimulatedBundle,
		usedSbundles []types.UsedSBundle,
		bidTrace *builderApiV1.BidTrace)
=======
>>>>>>> 18be1007
	GetPriorityBundles(ctx context.Context, blockNum int64, isHighPrio bool) ([]DbBundle, error)
	GetLatestUuidBundles(ctx context.Context, blockNum int64) ([]types.LatestUuidBundle, error)
}

type NilDbService struct{}

<<<<<<< HEAD
func (NilDbService) ConsumeBuiltBlock(block *types.Block, _ *big.Int, _, _ time.Time, _, _ []types.SimulatedBundle, _ []types.UsedSBundle, _ *builderApiV1.BidTrace) {
=======
func (NilDbService) ConsumeBuiltBlock(block *types.Block, blockValue *big.Int, OrdersClosedAt time.Time, sealedAt time.Time, commitedBundles []types.SimulatedBundle, allBundles []types.SimulatedBundle, usedSbundles []types.UsedSBundle, bidTrace *apiv1.BidTrace) error {
	return nil
>>>>>>> 18be1007
}

func (NilDbService) GetPriorityBundles(ctx context.Context, blockNum int64, isHighPrio bool) ([]DbBundle, error) {
	return []DbBundle{}, nil
}

func (NilDbService) GetLatestUuidBundles(ctx context.Context, blockNum int64) ([]types.LatestUuidBundle, error) {
	return []types.LatestUuidBundle{}, nil
}

type DatabaseService struct {
	db *sqlx.DB

	insertMissingBundleStmt       *sqlx.NamedStmt
	fetchPrioBundlesStmt          *sqlx.NamedStmt
	fetchGetLatestUuidBundlesStmt *sqlx.NamedStmt
}

func NewDatabaseService(postgresDSN string) (*DatabaseService, error) {
	db, err := sqlx.Connect("postgres", postgresDSN)
	if err != nil {
		return nil, err
	}

	insertMissingBundleStmt, err := db.PrepareNamed("insert into bundles (bundle_hash, param_signed_txs, param_block_number, param_timestamp, received_timestamp, param_reverting_tx_hashes, coinbase_diff, total_gas_used, state_block_number, gas_fees, eth_sent_to_coinbase, bundle_uuid) values (:bundle_hash, :param_signed_txs, :param_block_number, :param_timestamp, :received_timestamp, :param_reverting_tx_hashes, :coinbase_diff, :total_gas_used, :state_block_number, :gas_fees, :eth_sent_to_coinbase, :bundle_uuid) on conflict do nothing returning id")
	if err != nil {
		return nil, err
	}

	fetchPrioBundlesStmt, err := db.PrepareNamed("select bundle_hash, param_signed_txs, param_block_number, param_timestamp, received_timestamp, param_reverting_tx_hashes, coinbase_diff, total_gas_used, state_block_number, gas_fees, eth_sent_to_coinbase, bundle_uuid from bundles where is_high_prio = :is_high_prio and coinbase_diff*1e18/total_gas_used > 1000000000 and param_block_number = :param_block_number order by coinbase_diff/total_gas_used DESC limit :limit")
	if err != nil {
		return nil, err
	}

	fetchGetLatestUuidBundlesStmt, err := db.PrepareNamed("select replacement_uuid, signing_address, bundle_hash, bundle_uuid from latest_uuid_bundle where target_block_number = :target_block_number")
	if err != nil {
		return nil, err
	}

	return &DatabaseService{
		db:                            db,
		insertMissingBundleStmt:       insertMissingBundleStmt,
		fetchPrioBundlesStmt:          fetchPrioBundlesStmt,
		fetchGetLatestUuidBundlesStmt: fetchGetLatestUuidBundlesStmt,
	}, nil
}

func Min(l, r int) int {
	if l < r {
		return l
	}
	return r
}

<<<<<<< HEAD
func (ds *DatabaseService) getBundleIds(ctx context.Context, blockNumber uint64, bundles []types.SimulatedBundle) (map[string]uint64, error) {
	if len(bundles) == 0 {
		return nil, nil
	}

	bundleIdsMap := make(map[string]uint64, len(bundles))

	// Batch by 500
	requestsToMake := [][]string{make([]string, 0, Min(500, len(bundles)))}
	cRequestInd := 0
	for i, bundle := range bundles {
		if i != 0 && i%500 == 0 {
			cRequestInd += 1
			requestsToMake = append(requestsToMake, make([]string, 0, Min(500, len(bundles)-i)))
		}
		requestsToMake[cRequestInd] = append(requestsToMake[cRequestInd], bundle.OriginalBundle.Hash.String())
	}

	for _, request := range requestsToMake {
		query, args, err := sqlx.In("select id, bundle_hash from bundles where param_block_number = ? and bundle_hash in (?)", blockNumber, request)
		if err != nil {
			return nil, err
		}
		query = ds.db.Rebind(query)

		queryRes := []struct {
			Id         uint64 `db:"id"`
			BundleHash string `db:"bundle_hash"`
		}{}
		err = ds.db.SelectContext(ctx, &queryRes, query, args...)
		if err != nil {
			return nil, err
		}

		for _, row := range queryRes {
			bundleIdsMap[row.BundleHash] = row.Id
		}
	}

	return bundleIdsMap, nil
}

// TODO: cache locally for current block!
func (ds *DatabaseService) getBundleIdsAndInsertMissingBundles(ctx context.Context, blockNumber uint64, bundles []types.SimulatedBundle) (map[string]uint64, error) {
	bundleIdsMap, err := ds.getBundleIds(ctx, blockNumber, bundles)
	if err != nil {
		return nil, err
	}

	toRetry := []types.SimulatedBundle{}
	for _, bundle := range bundles {
		bundleHashString := bundle.OriginalBundle.Hash.String()
		if _, found := bundleIdsMap[bundleHashString]; found {
			continue
		}

		var bundleId uint64
		missingBundleData := SimulatedBundleToDbBundle(&bundle)                        // nolint: gosec
		err = ds.insertMissingBundleStmt.GetContext(ctx, &bundleId, missingBundleData) // not using the tx as it relies on the unique constraint!
		if err == nil {
			bundleIdsMap[bundleHashString] = bundleId
		} else if err == sql.ErrNoRows /* conflict, someone else inserted the bundle before we could */ {
			toRetry = append(toRetry, bundle)
		} else {
			log.Error("could not insert missing bundle", "err", err)
		}
	}

	retriedBundleIds, err := ds.getBundleIds(ctx, blockNumber, toRetry)
	if err != nil {
		return nil, err
	}

	for hash, id := range retriedBundleIds {
		bundleIdsMap[hash] = id
	}

	return bundleIdsMap, nil
}

func (ds *DatabaseService) insertBuildBlock(tx *sqlx.Tx, ctx context.Context, block *types.Block, blockValue *big.Int, bidTrace *builderApiV1.BidTrace, ordersClosedAt, sealedAt time.Time) (uint64, error) {
	blockData := BuiltBlock{
		BlockNumber:          block.NumberU64(),
		Profit:               new(big.Rat).SetFrac(blockValue, big.NewInt(1e18)).FloatString(18),
		Slot:                 bidTrace.Slot,
		Hash:                 block.Hash().String(),
		GasLimit:             block.GasLimit(),
		GasUsed:              block.GasUsed(),
		BaseFee:              block.BaseFee().Uint64(),
		ParentHash:           block.ParentHash().String(),
		ProposerPubkey:       bidTrace.ProposerPubkey.String(),
		ProposerFeeRecipient: bidTrace.ProposerFeeRecipient.String(),
		BuilderPubkey:        bidTrace.BuilderPubkey.String(),
		Timestamp:            block.Time(),
		OrdersClosedAt:       ordersClosedAt.UTC(),
		SealedAt:             sealedAt.UTC(),
	}

	var blockId uint64
	if err := tx.NamedStmtContext(ctx, ds.insertBuiltBlockStmt).GetContext(ctx, &blockId, blockData); err != nil {
		log.Error("could not insert built block", "err", err)
		return 0, err
	}

	return blockId, nil
}

func (ds *DatabaseService) insertBuildBlockBundleIds(tx *sqlx.Tx, ctx context.Context, blockId uint64, bundleIds []uint64) error {
	if len(bundleIds) == 0 {
		return nil
	}

	toInsert := make([]blockAndBundleId, len(bundleIds))
	for i, bundleId := range bundleIds {
		toInsert[i] = blockAndBundleId{blockId, bundleId}
	}

	_, err := tx.NamedExecContext(ctx, "insert into built_blocks_bundles (block_id, bundle_id) values (:block_id, :bundle_id)", toInsert)
	return err
}

func (ds *DatabaseService) insertAllBlockBundleIds(tx *sqlx.Tx, ctx context.Context, blockId uint64, bundleIdsMap map[string]uint64) error {
	if len(bundleIdsMap) == 0 {
		return nil
	}

	toInsert := make([]blockAndBundleId, 0, len(bundleIdsMap))
	for _, bundleId := range bundleIdsMap {
		toInsert = append(toInsert, blockAndBundleId{blockId, bundleId})
	}

	_, err := tx.NamedExecContext(ctx, "insert into built_blocks_all_bundles (block_id, bundle_id) values (:block_id, :bundle_id)", toInsert)
	return err
}

func (ds *DatabaseService) insertUsedSBundleIds(tx *sqlx.Tx, ctx context.Context, blockId uint64, usedSbundles []types.UsedSBundle) error {
	if len(usedSbundles) == 0 {
		return nil
	}

	toInsert := make([]DbUsedSBundle, len(usedSbundles))
	for i, u := range usedSbundles {
		toInsert[i] = DbUsedSBundle{
			BlockId:  blockId,
			Hash:     u.Bundle.Hash().Bytes(),
			Inserted: u.Success,
		}
	}
	_, err := tx.NamedExecContext(ctx, insertUsedSbundleQuery, toInsert)
	return err
}

func (ds *DatabaseService) ConsumeBuiltBlock(block *types.Block, blockValue *big.Int, ordersClosedAt, sealedAt time.Time,
	commitedBundles, allBundles []types.SimulatedBundle,
	usedSbundles []types.UsedSBundle,
	bidTrace *builderApiV1.BidTrace,
) {
	ctx, cancel := context.WithTimeout(context.Background(), 12*time.Second)
	defer cancel()

	bundleIdsMap, err := ds.getBundleIdsAndInsertMissingBundles(ctx, block.NumberU64(), allBundles)
	if err != nil {
		log.Error("could not insert bundles", "err", err)
	}

	tx, err := ds.db.Beginx()
	if err != nil {
		log.Error("could not open DB transaction", "err", err)
		return
	}

	blockId, err := ds.insertBuildBlock(tx, ctx, block, blockValue, bidTrace, ordersClosedAt, sealedAt)
	if err != nil {
		tx.Rollback()
		log.Error("could not insert built block", "err", err)
		return
	}

	commitedBundlesIds := make([]uint64, 0, len(commitedBundles))
	for _, bundle := range commitedBundles {
		if id, found := bundleIdsMap[bundle.OriginalBundle.Hash.String()]; found {
			commitedBundlesIds = append(commitedBundlesIds, id)
		}
	}

	err = ds.insertBuildBlockBundleIds(tx, ctx, blockId, commitedBundlesIds)
	if err != nil {
		tx.Rollback()
		log.Error("could not insert built block bundles", "err", err)
		return
	}

	err = ds.insertAllBlockBundleIds(tx, ctx, blockId, bundleIdsMap)
	if err != nil {
		tx.Rollback()
		log.Error("could not insert built block all bundles", "err", err)
		return
	}

	err = ds.insertUsedSBundleIds(tx, ctx, blockId, usedSbundles)
	if err != nil {
		tx.Rollback()
		log.Error("could not insert used sbundles", "err", err)
		return
	}

	err = tx.Commit()
	if err != nil {
		log.Error("could not commit DB trasnaction", "err", err)
	}
}

=======
>>>>>>> 18be1007
func (ds *DatabaseService) GetPriorityBundles(ctx context.Context, blockNum int64, isHighPrio bool) ([]DbBundle, error) {
	var bundles []DbBundle
	arg := map[string]interface{}{"param_block_number": uint64(blockNum), "is_high_prio": isHighPrio, "limit": lowPrioLimitSize}
	if isHighPrio {
		arg["limit"] = highPrioLimitSize
	}
	if err := ds.fetchPrioBundlesStmt.SelectContext(ctx, &bundles, arg); err != nil {
		return nil, err
	}
	return bundles, nil
}

func (ds *DatabaseService) GetLatestUuidBundles(ctx context.Context, blockNum int64) ([]types.LatestUuidBundle, error) {
	var dstLatestBundles []DbLatestUuidBundle
	kwArg := map[string]interface{}{"target_block_number": blockNum}
	if err := ds.fetchGetLatestUuidBundlesStmt.SelectContext(ctx, &dstLatestBundles, kwArg); err != nil {
		return nil, err
	}
	latestBundles := make([]types.LatestUuidBundle, 0, len(dstLatestBundles))
	for _, dbLub := range dstLatestBundles {
		latestBundles = append(latestBundles, types.LatestUuidBundle{
			Uuid:           dbLub.Uuid,
			SigningAddress: common.HexToAddress(dbLub.SigningAddress),
			BundleHash:     common.HexToHash(dbLub.BundleHash),
			BundleUUID:     dbLub.BundleUUID,
		})
	}
	return latestBundles, nil
}<|MERGE_RESOLUTION|>--- conflicted
+++ resolved
@@ -5,6 +5,7 @@
 	"math/big"
 	"time"
 
+	apiv1 "github.com/attestantio/go-builder-client/api/v1"
 	builderApiV1 "github.com/attestantio/go-builder-client/api/v1"
 	"github.com/ethereum/go-ethereum/common"
 	"github.com/ethereum/go-ethereum/core/types"
@@ -18,28 +19,17 @@
 )
 
 type BlockConsumer interface {
-	ConsumeBuiltBlock(block *types.Block, blockValue *big.Int, OrdersClosedAt time.Time, sealedAt time.Time, commitedBundles []types.SimulatedBundle, allBundles []types.SimulatedBundle, usedSbundles []types.UsedSBundle, bidTrace *apiv1.BidTrace) error
+	ConsumeBuiltBlock(block *types.Block, blockValue *big.Int, OrdersClosedAt time.Time, sealedAt time.Time, commitedBundles []types.SimulatedBundle, allBundles []types.SimulatedBundle, usedSbundles []types.UsedSBundle, bidTrace *builderApiV1.BidTrace) error
 }
 type IDatabaseService interface {
-<<<<<<< HEAD
-	ConsumeBuiltBlock(block *types.Block, blockValue *big.Int, OrdersClosedAt, sealedAt time.Time,
-		commitedBundles, allBundles []types.SimulatedBundle,
-		usedSbundles []types.UsedSBundle,
-		bidTrace *builderApiV1.BidTrace)
-=======
->>>>>>> 18be1007
 	GetPriorityBundles(ctx context.Context, blockNum int64, isHighPrio bool) ([]DbBundle, error)
 	GetLatestUuidBundles(ctx context.Context, blockNum int64) ([]types.LatestUuidBundle, error)
 }
 
 type NilDbService struct{}
 
-<<<<<<< HEAD
-func (NilDbService) ConsumeBuiltBlock(block *types.Block, _ *big.Int, _, _ time.Time, _, _ []types.SimulatedBundle, _ []types.UsedSBundle, _ *builderApiV1.BidTrace) {
-=======
 func (NilDbService) ConsumeBuiltBlock(block *types.Block, blockValue *big.Int, OrdersClosedAt time.Time, sealedAt time.Time, commitedBundles []types.SimulatedBundle, allBundles []types.SimulatedBundle, usedSbundles []types.UsedSBundle, bidTrace *apiv1.BidTrace) error {
 	return nil
->>>>>>> 18be1007
 }
 
 func (NilDbService) GetPriorityBundles(ctx context.Context, blockNum int64, isHighPrio bool) ([]DbBundle, error) {
@@ -94,221 +84,6 @@
 	return r
 }
 
-<<<<<<< HEAD
-func (ds *DatabaseService) getBundleIds(ctx context.Context, blockNumber uint64, bundles []types.SimulatedBundle) (map[string]uint64, error) {
-	if len(bundles) == 0 {
-		return nil, nil
-	}
-
-	bundleIdsMap := make(map[string]uint64, len(bundles))
-
-	// Batch by 500
-	requestsToMake := [][]string{make([]string, 0, Min(500, len(bundles)))}
-	cRequestInd := 0
-	for i, bundle := range bundles {
-		if i != 0 && i%500 == 0 {
-			cRequestInd += 1
-			requestsToMake = append(requestsToMake, make([]string, 0, Min(500, len(bundles)-i)))
-		}
-		requestsToMake[cRequestInd] = append(requestsToMake[cRequestInd], bundle.OriginalBundle.Hash.String())
-	}
-
-	for _, request := range requestsToMake {
-		query, args, err := sqlx.In("select id, bundle_hash from bundles where param_block_number = ? and bundle_hash in (?)", blockNumber, request)
-		if err != nil {
-			return nil, err
-		}
-		query = ds.db.Rebind(query)
-
-		queryRes := []struct {
-			Id         uint64 `db:"id"`
-			BundleHash string `db:"bundle_hash"`
-		}{}
-		err = ds.db.SelectContext(ctx, &queryRes, query, args...)
-		if err != nil {
-			return nil, err
-		}
-
-		for _, row := range queryRes {
-			bundleIdsMap[row.BundleHash] = row.Id
-		}
-	}
-
-	return bundleIdsMap, nil
-}
-
-// TODO: cache locally for current block!
-func (ds *DatabaseService) getBundleIdsAndInsertMissingBundles(ctx context.Context, blockNumber uint64, bundles []types.SimulatedBundle) (map[string]uint64, error) {
-	bundleIdsMap, err := ds.getBundleIds(ctx, blockNumber, bundles)
-	if err != nil {
-		return nil, err
-	}
-
-	toRetry := []types.SimulatedBundle{}
-	for _, bundle := range bundles {
-		bundleHashString := bundle.OriginalBundle.Hash.String()
-		if _, found := bundleIdsMap[bundleHashString]; found {
-			continue
-		}
-
-		var bundleId uint64
-		missingBundleData := SimulatedBundleToDbBundle(&bundle)                        // nolint: gosec
-		err = ds.insertMissingBundleStmt.GetContext(ctx, &bundleId, missingBundleData) // not using the tx as it relies on the unique constraint!
-		if err == nil {
-			bundleIdsMap[bundleHashString] = bundleId
-		} else if err == sql.ErrNoRows /* conflict, someone else inserted the bundle before we could */ {
-			toRetry = append(toRetry, bundle)
-		} else {
-			log.Error("could not insert missing bundle", "err", err)
-		}
-	}
-
-	retriedBundleIds, err := ds.getBundleIds(ctx, blockNumber, toRetry)
-	if err != nil {
-		return nil, err
-	}
-
-	for hash, id := range retriedBundleIds {
-		bundleIdsMap[hash] = id
-	}
-
-	return bundleIdsMap, nil
-}
-
-func (ds *DatabaseService) insertBuildBlock(tx *sqlx.Tx, ctx context.Context, block *types.Block, blockValue *big.Int, bidTrace *builderApiV1.BidTrace, ordersClosedAt, sealedAt time.Time) (uint64, error) {
-	blockData := BuiltBlock{
-		BlockNumber:          block.NumberU64(),
-		Profit:               new(big.Rat).SetFrac(blockValue, big.NewInt(1e18)).FloatString(18),
-		Slot:                 bidTrace.Slot,
-		Hash:                 block.Hash().String(),
-		GasLimit:             block.GasLimit(),
-		GasUsed:              block.GasUsed(),
-		BaseFee:              block.BaseFee().Uint64(),
-		ParentHash:           block.ParentHash().String(),
-		ProposerPubkey:       bidTrace.ProposerPubkey.String(),
-		ProposerFeeRecipient: bidTrace.ProposerFeeRecipient.String(),
-		BuilderPubkey:        bidTrace.BuilderPubkey.String(),
-		Timestamp:            block.Time(),
-		OrdersClosedAt:       ordersClosedAt.UTC(),
-		SealedAt:             sealedAt.UTC(),
-	}
-
-	var blockId uint64
-	if err := tx.NamedStmtContext(ctx, ds.insertBuiltBlockStmt).GetContext(ctx, &blockId, blockData); err != nil {
-		log.Error("could not insert built block", "err", err)
-		return 0, err
-	}
-
-	return blockId, nil
-}
-
-func (ds *DatabaseService) insertBuildBlockBundleIds(tx *sqlx.Tx, ctx context.Context, blockId uint64, bundleIds []uint64) error {
-	if len(bundleIds) == 0 {
-		return nil
-	}
-
-	toInsert := make([]blockAndBundleId, len(bundleIds))
-	for i, bundleId := range bundleIds {
-		toInsert[i] = blockAndBundleId{blockId, bundleId}
-	}
-
-	_, err := tx.NamedExecContext(ctx, "insert into built_blocks_bundles (block_id, bundle_id) values (:block_id, :bundle_id)", toInsert)
-	return err
-}
-
-func (ds *DatabaseService) insertAllBlockBundleIds(tx *sqlx.Tx, ctx context.Context, blockId uint64, bundleIdsMap map[string]uint64) error {
-	if len(bundleIdsMap) == 0 {
-		return nil
-	}
-
-	toInsert := make([]blockAndBundleId, 0, len(bundleIdsMap))
-	for _, bundleId := range bundleIdsMap {
-		toInsert = append(toInsert, blockAndBundleId{blockId, bundleId})
-	}
-
-	_, err := tx.NamedExecContext(ctx, "insert into built_blocks_all_bundles (block_id, bundle_id) values (:block_id, :bundle_id)", toInsert)
-	return err
-}
-
-func (ds *DatabaseService) insertUsedSBundleIds(tx *sqlx.Tx, ctx context.Context, blockId uint64, usedSbundles []types.UsedSBundle) error {
-	if len(usedSbundles) == 0 {
-		return nil
-	}
-
-	toInsert := make([]DbUsedSBundle, len(usedSbundles))
-	for i, u := range usedSbundles {
-		toInsert[i] = DbUsedSBundle{
-			BlockId:  blockId,
-			Hash:     u.Bundle.Hash().Bytes(),
-			Inserted: u.Success,
-		}
-	}
-	_, err := tx.NamedExecContext(ctx, insertUsedSbundleQuery, toInsert)
-	return err
-}
-
-func (ds *DatabaseService) ConsumeBuiltBlock(block *types.Block, blockValue *big.Int, ordersClosedAt, sealedAt time.Time,
-	commitedBundles, allBundles []types.SimulatedBundle,
-	usedSbundles []types.UsedSBundle,
-	bidTrace *builderApiV1.BidTrace,
-) {
-	ctx, cancel := context.WithTimeout(context.Background(), 12*time.Second)
-	defer cancel()
-
-	bundleIdsMap, err := ds.getBundleIdsAndInsertMissingBundles(ctx, block.NumberU64(), allBundles)
-	if err != nil {
-		log.Error("could not insert bundles", "err", err)
-	}
-
-	tx, err := ds.db.Beginx()
-	if err != nil {
-		log.Error("could not open DB transaction", "err", err)
-		return
-	}
-
-	blockId, err := ds.insertBuildBlock(tx, ctx, block, blockValue, bidTrace, ordersClosedAt, sealedAt)
-	if err != nil {
-		tx.Rollback()
-		log.Error("could not insert built block", "err", err)
-		return
-	}
-
-	commitedBundlesIds := make([]uint64, 0, len(commitedBundles))
-	for _, bundle := range commitedBundles {
-		if id, found := bundleIdsMap[bundle.OriginalBundle.Hash.String()]; found {
-			commitedBundlesIds = append(commitedBundlesIds, id)
-		}
-	}
-
-	err = ds.insertBuildBlockBundleIds(tx, ctx, blockId, commitedBundlesIds)
-	if err != nil {
-		tx.Rollback()
-		log.Error("could not insert built block bundles", "err", err)
-		return
-	}
-
-	err = ds.insertAllBlockBundleIds(tx, ctx, blockId, bundleIdsMap)
-	if err != nil {
-		tx.Rollback()
-		log.Error("could not insert built block all bundles", "err", err)
-		return
-	}
-
-	err = ds.insertUsedSBundleIds(tx, ctx, blockId, usedSbundles)
-	if err != nil {
-		tx.Rollback()
-		log.Error("could not insert used sbundles", "err", err)
-		return
-	}
-
-	err = tx.Commit()
-	if err != nil {
-		log.Error("could not commit DB trasnaction", "err", err)
-	}
-}
-
-=======
->>>>>>> 18be1007
 func (ds *DatabaseService) GetPriorityBundles(ctx context.Context, blockNum int64, isHighPrio bool) ([]DbBundle, error) {
 	var bundles []DbBundle
 	arg := map[string]interface{}{"param_block_number": uint64(blockNum), "is_high_prio": isHighPrio, "limit": lowPrioLimitSize}
