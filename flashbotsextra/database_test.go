package flashbotsextra

import (
	"math/big"
	"testing"

<<<<<<< HEAD
	builderApiV1 "github.com/attestantio/go-builder-client/api/v1"
=======
>>>>>>> 18be1007
	"github.com/ethereum/go-ethereum/common"
	"github.com/ethereum/go-ethereum/core/types"
	"github.com/holiman/uint256"
	"github.com/stretchr/testify/require"
)

<<<<<<< HEAD
func TestDatabaseBlockInsertion(t *testing.T) {
	dsn := os.Getenv("FLASHBOTS_TEST_POSTGRES_DSN")
	if dsn == "" {
		t.Skip()
	}

	ds, err := NewDatabaseService(dsn)
	require.NoError(t, err)

	_, err = ds.db.Exec("delete from built_blocks_bundles where block_id = (select block_id from built_blocks where hash = '0x9cc3ee47d091fea38c0187049cae56abe4e642eeb06c4832f06ec59f5dbce7ab')")
	require.NoError(t, err)

	_, err = ds.db.Exec("delete from built_blocks_all_bundles where block_id = (select block_id from built_blocks where hash = '0x9cc3ee47d091fea38c0187049cae56abe4e642eeb06c4832f06ec59f5dbce7ab')")
	require.NoError(t, err)

	_, err = ds.db.Exec("delete from built_blocks where hash = '0x9cc3ee47d091fea38c0187049cae56abe4e642eeb06c4832f06ec59f5dbce7ab'")
	require.NoError(t, err)

	_, err = ds.db.Exec("delete from bundles where bundle_hash in ('0x0978000000000000000000000000000000000000000000000000000000000000', '0x1078000000000000000000000000000000000000000000000000000000000000', '0x0979000000000000000000000000000000000000000000000000000000000000', '0x1080000000000000000000000000000000000000000000000000000000000000')")
	require.NoError(t, err)

	block := types.NewBlock(
		&types.Header{
			ParentHash: common.HexToHash("0xafafafa"),
			Number:     big.NewInt(12),
			GasLimit:   uint64(10000),
			GasUsed:    uint64(1000),
			Time:       16000000,
			BaseFee:    big.NewInt(7),
		}, nil, nil, nil, nil)
	blockProfit := big.NewInt(10)

	simBundle1 := types.SimulatedBundle{
		MevGasPrice:       uint256.NewInt(9),
		TotalEth:          uint256.NewInt(11),
		EthSentToCoinbase: uint256.NewInt(10),
		TotalGasUsed:      uint64(100),
		OriginalBundle: types.MevBundle{
			Txs:               types.Transactions{types.NewTransaction(uint64(50), common.Address{0x60}, big.NewInt(19), uint64(67), big.NewInt(43), []byte{})},
			BlockNumber:       big.NewInt(12),
			MinTimestamp:      uint64(1000000),
			RevertingTxHashes: []common.Hash{{0x10, 0x17}},
			Hash:              common.Hash{0x09, 0x78},
		},
	}

	simBundle2 := types.SimulatedBundle{
		MevGasPrice:       uint256.NewInt(90),
		TotalEth:          uint256.NewInt(110),
		EthSentToCoinbase: uint256.NewInt(100),
		TotalGasUsed:      uint64(1000),
		OriginalBundle: types.MevBundle{
			Txs:               types.Transactions{types.NewTransaction(uint64(51), common.Address{0x61}, big.NewInt(109), uint64(167), big.NewInt(433), []byte{})},
			BlockNumber:       big.NewInt(12),
			MinTimestamp:      uint64(1000020),
			RevertingTxHashes: []common.Hash{{0x11, 0x17}},
			Hash:              common.Hash{0x10, 0x78},
		},
	}

	var bundle2Id uint64
	ds.db.Get(&bundle2Id, "insert into bundles (bundle_hash, param_signed_txs, param_block_number, param_timestamp, received_timestamp, param_reverting_tx_hashes, coinbase_diff, total_gas_used, state_block_number, gas_fees, eth_sent_to_coinbase) values (:bundle_hash, :param_signed_txs, :param_block_number, :param_timestamp, :received_timestamp, :param_reverting_tx_hashes, :coinbase_diff, :total_gas_used, :state_block_number, :gas_fees, :eth_sent_to_coinbase) on conflict (bundle_hash, param_block_number) do nothing returning id", SimulatedBundleToDbBundle(&simBundle2))

	simBundle3 := types.SimulatedBundle{
		MevGasPrice:       uint256.NewInt(91),
		TotalEth:          uint256.NewInt(111),
		EthSentToCoinbase: uint256.NewInt(101),
		TotalGasUsed:      uint64(101),
		OriginalBundle: types.MevBundle{
			Txs:               types.Transactions{types.NewTransaction(uint64(51), common.Address{0x62}, big.NewInt(20), uint64(68), big.NewInt(44), []byte{})},
			BlockNumber:       big.NewInt(12),
			MinTimestamp:      uint64(1000021),
			RevertingTxHashes: []common.Hash{{0x10, 0x18}},
			Hash:              common.Hash{0x09, 0x79},
		},
	}

	simBundle4 := types.SimulatedBundle{
		MevGasPrice:       uint256.NewInt(92),
		TotalEth:          uint256.NewInt(112),
		EthSentToCoinbase: uint256.NewInt(102),
		TotalGasUsed:      uint64(1002),
		OriginalBundle: types.MevBundle{
			Txs:               types.Transactions{types.NewTransaction(uint64(52), common.Address{0x62}, big.NewInt(110), uint64(168), big.NewInt(434), []byte{})},
			BlockNumber:       big.NewInt(12),
			MinTimestamp:      uint64(1000022),
			RevertingTxHashes: []common.Hash{{0x11, 0x19}},
			Hash:              common.Hash{0x10, 0x80},
		},
	}

	var bundle4Id uint64
	ds.db.Get(&bundle4Id, "insert into bundles (bundle_hash, param_signed_txs, param_block_number, param_timestamp, received_timestamp, param_reverting_tx_hashes, coinbase_diff, total_gas_used, state_block_number, gas_fees, eth_sent_to_coinbase) values (:bundle_hash, :param_signed_txs, :param_block_number, :param_timestamp, :received_timestamp, :param_reverting_tx_hashes, :coinbase_diff, :total_gas_used, :state_block_number, :gas_fees, :eth_sent_to_coinbase) on conflict (bundle_hash, param_block_number) do nothing returning id", SimulatedBundleToDbBundle(&simBundle4))

	usedSbundle := types.UsedSBundle{
		Bundle: &types.SBundle{
			Inclusion: types.BundleInclusion{
				BlockNumber:    5,
				MaxBlockNumber: 6,
			},
			Body: []types.BundleBody{
				{
					Tx: types.NewTransaction(uint64(53), common.Address{0x63}, big.NewInt(111), uint64(169), big.NewInt(435), []byte{}),
				},
			},
		},
		Success: true,
	}

	bidTrace := &builderApiV1.BidTrace{}

	ocAt := time.Now().Add(-time.Hour).UTC()
	sealedAt := time.Now().Add(-30 * time.Minute).UTC()
	ds.ConsumeBuiltBlock(block, blockProfit, ocAt, sealedAt,
		[]types.SimulatedBundle{simBundle1, simBundle2}, []types.SimulatedBundle{simBundle1, simBundle2, simBundle3, simBundle4},
		[]types.UsedSBundle{usedSbundle}, bidTrace)

	var dbBlock BuiltBlock
	require.NoError(t, ds.db.Get(&dbBlock, "select block_id, block_number, profit, slot, hash, gas_limit, gas_used, base_fee, parent_hash, timestamp, timestamp_datetime, orders_closed_at, sealed_at from built_blocks where hash = '0x9cc3ee47d091fea38c0187049cae56abe4e642eeb06c4832f06ec59f5dbce7ab'"))
	require.Equal(t, BuiltBlock{
		BlockId:           dbBlock.BlockId,
		BlockNumber:       12,
		Profit:            "0.000000000000000010",
		Slot:              0,
		Hash:              block.Hash().String(),
		GasLimit:          block.GasLimit(),
		GasUsed:           block.GasUsed(),
		BaseFee:           7,
		ParentHash:        "0x000000000000000000000000000000000000000000000000000000000afafafa",
		Timestamp:         16000000,
		TimestampDatetime: dbBlock.TimestampDatetime,
		OrdersClosedAt:    dbBlock.OrdersClosedAt,
		SealedAt:          dbBlock.SealedAt,
	}, dbBlock)

	require.True(t, dbBlock.TimestampDatetime.Equal(time.Unix(16000000, 0)))
	require.Equal(t, ocAt.Truncate(time.Millisecond), dbBlock.OrdersClosedAt.UTC().Truncate(time.Millisecond))
	require.Equal(t, sealedAt.Truncate(time.Millisecond), dbBlock.SealedAt.UTC().Truncate(time.Millisecond))

	var bundles []DbBundle
	ds.db.Select(&bundles, "select bundle_hash, param_signed_txs, param_block_number, param_timestamp, param_reverting_tx_hashes, coinbase_diff, total_gas_used, state_block_number, gas_fees, eth_sent_to_coinbase from bundles order by param_timestamp")
	require.Len(t, bundles, 4)
	require.Equal(t, []DbBundle{SimulatedBundleToDbBundle(&simBundle1), SimulatedBundleToDbBundle(&simBundle2), SimulatedBundleToDbBundle(&simBundle3), SimulatedBundleToDbBundle(&simBundle4)}, bundles)

	var commitedBundles []string
	require.NoError(t, ds.db.Select(&commitedBundles, "select b.bundle_hash as bundle_hash from built_blocks_bundles bbb inner join bundles b on b.id = bbb.bundle_id where bbb.block_id = $1 order by b.param_timestamp", dbBlock.BlockId))
	require.Len(t, commitedBundles, 2)
	require.Equal(t, []string{simBundle1.OriginalBundle.Hash.String(), simBundle2.OriginalBundle.Hash.String()}, commitedBundles)

	var allBundles []string
	require.NoError(t, ds.db.Select(&allBundles, "select b.bundle_hash as bundle_hash from built_blocks_all_bundles bbb inner join bundles b on b.id = bbb.bundle_id where bbb.block_id = $1 order by b.param_timestamp", dbBlock.BlockId))
	require.Len(t, allBundles, 4)
	require.Equal(t, []string{simBundle1.OriginalBundle.Hash.String(), simBundle2.OriginalBundle.Hash.String(), simBundle3.OriginalBundle.Hash.String(), simBundle4.OriginalBundle.Hash.String()}, allBundles)
=======
func simpleTx(nonce uint64) *types.Transaction {
	value := big.NewInt(1000000000000000) // in wei (0.001 eth)
	gasLimit := uint64(21000)             // in units
	gasPrice := big.NewInt(1000000000)

	toAddress := common.HexToAddress("0x7777492a736CD894Cb12DFE5e944047499AEF7a0")
	var data []byte
	return types.NewTx(&types.LegacyTx{
		Nonce:    nonce,
		To:       &toAddress,
		Value:    value,
		Gas:      gasLimit,
		GasPrice: gasPrice,
		Data:     data,
	})
}

func TestBundleUUIDHash(t *testing.T) {
	tx1 := simpleTx(1)
	tx2 := simpleTx(2)
	bts1, err := tx1.MarshalBinary()
	require.Nil(t, err)
	bts2, err := tx2.MarshalBinary()
	require.Nil(t, err)
	_, _ = bts1, bts2
	t.Run("no reverts", func(t *testing.T) {
		b := types.MevBundle{
			BlockNumber: big.NewInt(1),
			Hash:        common.HexToHash("0x135a7f22459b2102d51de2d6704512a03e1e2d2059c34bcbb659f4ba65e9f92c"),
		}

		require.Equal(t, "5171315f-6ba4-52b2-866e-e2390d422d81", b.ComputeUUID().String())
	})
	t.Run("one revert", func(t *testing.T) {
		b := types.MevBundle{
			BlockNumber: big.NewInt(1),
			Hash:        common.HexToHash("0x135a7f22459b2102d51de2d6704512a03e1e2d2059c34bcbb659f4ba65e9f92c"),
			RevertingTxHashes: []common.Hash{
				tx1.Hash(),
			},
		}
>>>>>>> 18be1007

		require.Equal(t, "49dada39-6db2-500e-ae59-6cc18b2c19e0", b.ComputeUUID().String())
	})
}<|MERGE_RESOLUTION|>--- conflicted
+++ resolved
@@ -4,171 +4,11 @@
 	"math/big"
 	"testing"
 
-<<<<<<< HEAD
-	builderApiV1 "github.com/attestantio/go-builder-client/api/v1"
-=======
->>>>>>> 18be1007
 	"github.com/ethereum/go-ethereum/common"
 	"github.com/ethereum/go-ethereum/core/types"
-	"github.com/holiman/uint256"
 	"github.com/stretchr/testify/require"
 )
 
-<<<<<<< HEAD
-func TestDatabaseBlockInsertion(t *testing.T) {
-	dsn := os.Getenv("FLASHBOTS_TEST_POSTGRES_DSN")
-	if dsn == "" {
-		t.Skip()
-	}
-
-	ds, err := NewDatabaseService(dsn)
-	require.NoError(t, err)
-
-	_, err = ds.db.Exec("delete from built_blocks_bundles where block_id = (select block_id from built_blocks where hash = '0x9cc3ee47d091fea38c0187049cae56abe4e642eeb06c4832f06ec59f5dbce7ab')")
-	require.NoError(t, err)
-
-	_, err = ds.db.Exec("delete from built_blocks_all_bundles where block_id = (select block_id from built_blocks where hash = '0x9cc3ee47d091fea38c0187049cae56abe4e642eeb06c4832f06ec59f5dbce7ab')")
-	require.NoError(t, err)
-
-	_, err = ds.db.Exec("delete from built_blocks where hash = '0x9cc3ee47d091fea38c0187049cae56abe4e642eeb06c4832f06ec59f5dbce7ab'")
-	require.NoError(t, err)
-
-	_, err = ds.db.Exec("delete from bundles where bundle_hash in ('0x0978000000000000000000000000000000000000000000000000000000000000', '0x1078000000000000000000000000000000000000000000000000000000000000', '0x0979000000000000000000000000000000000000000000000000000000000000', '0x1080000000000000000000000000000000000000000000000000000000000000')")
-	require.NoError(t, err)
-
-	block := types.NewBlock(
-		&types.Header{
-			ParentHash: common.HexToHash("0xafafafa"),
-			Number:     big.NewInt(12),
-			GasLimit:   uint64(10000),
-			GasUsed:    uint64(1000),
-			Time:       16000000,
-			BaseFee:    big.NewInt(7),
-		}, nil, nil, nil, nil)
-	blockProfit := big.NewInt(10)
-
-	simBundle1 := types.SimulatedBundle{
-		MevGasPrice:       uint256.NewInt(9),
-		TotalEth:          uint256.NewInt(11),
-		EthSentToCoinbase: uint256.NewInt(10),
-		TotalGasUsed:      uint64(100),
-		OriginalBundle: types.MevBundle{
-			Txs:               types.Transactions{types.NewTransaction(uint64(50), common.Address{0x60}, big.NewInt(19), uint64(67), big.NewInt(43), []byte{})},
-			BlockNumber:       big.NewInt(12),
-			MinTimestamp:      uint64(1000000),
-			RevertingTxHashes: []common.Hash{{0x10, 0x17}},
-			Hash:              common.Hash{0x09, 0x78},
-		},
-	}
-
-	simBundle2 := types.SimulatedBundle{
-		MevGasPrice:       uint256.NewInt(90),
-		TotalEth:          uint256.NewInt(110),
-		EthSentToCoinbase: uint256.NewInt(100),
-		TotalGasUsed:      uint64(1000),
-		OriginalBundle: types.MevBundle{
-			Txs:               types.Transactions{types.NewTransaction(uint64(51), common.Address{0x61}, big.NewInt(109), uint64(167), big.NewInt(433), []byte{})},
-			BlockNumber:       big.NewInt(12),
-			MinTimestamp:      uint64(1000020),
-			RevertingTxHashes: []common.Hash{{0x11, 0x17}},
-			Hash:              common.Hash{0x10, 0x78},
-		},
-	}
-
-	var bundle2Id uint64
-	ds.db.Get(&bundle2Id, "insert into bundles (bundle_hash, param_signed_txs, param_block_number, param_timestamp, received_timestamp, param_reverting_tx_hashes, coinbase_diff, total_gas_used, state_block_number, gas_fees, eth_sent_to_coinbase) values (:bundle_hash, :param_signed_txs, :param_block_number, :param_timestamp, :received_timestamp, :param_reverting_tx_hashes, :coinbase_diff, :total_gas_used, :state_block_number, :gas_fees, :eth_sent_to_coinbase) on conflict (bundle_hash, param_block_number) do nothing returning id", SimulatedBundleToDbBundle(&simBundle2))
-
-	simBundle3 := types.SimulatedBundle{
-		MevGasPrice:       uint256.NewInt(91),
-		TotalEth:          uint256.NewInt(111),
-		EthSentToCoinbase: uint256.NewInt(101),
-		TotalGasUsed:      uint64(101),
-		OriginalBundle: types.MevBundle{
-			Txs:               types.Transactions{types.NewTransaction(uint64(51), common.Address{0x62}, big.NewInt(20), uint64(68), big.NewInt(44), []byte{})},
-			BlockNumber:       big.NewInt(12),
-			MinTimestamp:      uint64(1000021),
-			RevertingTxHashes: []common.Hash{{0x10, 0x18}},
-			Hash:              common.Hash{0x09, 0x79},
-		},
-	}
-
-	simBundle4 := types.SimulatedBundle{
-		MevGasPrice:       uint256.NewInt(92),
-		TotalEth:          uint256.NewInt(112),
-		EthSentToCoinbase: uint256.NewInt(102),
-		TotalGasUsed:      uint64(1002),
-		OriginalBundle: types.MevBundle{
-			Txs:               types.Transactions{types.NewTransaction(uint64(52), common.Address{0x62}, big.NewInt(110), uint64(168), big.NewInt(434), []byte{})},
-			BlockNumber:       big.NewInt(12),
-			MinTimestamp:      uint64(1000022),
-			RevertingTxHashes: []common.Hash{{0x11, 0x19}},
-			Hash:              common.Hash{0x10, 0x80},
-		},
-	}
-
-	var bundle4Id uint64
-	ds.db.Get(&bundle4Id, "insert into bundles (bundle_hash, param_signed_txs, param_block_number, param_timestamp, received_timestamp, param_reverting_tx_hashes, coinbase_diff, total_gas_used, state_block_number, gas_fees, eth_sent_to_coinbase) values (:bundle_hash, :param_signed_txs, :param_block_number, :param_timestamp, :received_timestamp, :param_reverting_tx_hashes, :coinbase_diff, :total_gas_used, :state_block_number, :gas_fees, :eth_sent_to_coinbase) on conflict (bundle_hash, param_block_number) do nothing returning id", SimulatedBundleToDbBundle(&simBundle4))
-
-	usedSbundle := types.UsedSBundle{
-		Bundle: &types.SBundle{
-			Inclusion: types.BundleInclusion{
-				BlockNumber:    5,
-				MaxBlockNumber: 6,
-			},
-			Body: []types.BundleBody{
-				{
-					Tx: types.NewTransaction(uint64(53), common.Address{0x63}, big.NewInt(111), uint64(169), big.NewInt(435), []byte{}),
-				},
-			},
-		},
-		Success: true,
-	}
-
-	bidTrace := &builderApiV1.BidTrace{}
-
-	ocAt := time.Now().Add(-time.Hour).UTC()
-	sealedAt := time.Now().Add(-30 * time.Minute).UTC()
-	ds.ConsumeBuiltBlock(block, blockProfit, ocAt, sealedAt,
-		[]types.SimulatedBundle{simBundle1, simBundle2}, []types.SimulatedBundle{simBundle1, simBundle2, simBundle3, simBundle4},
-		[]types.UsedSBundle{usedSbundle}, bidTrace)
-
-	var dbBlock BuiltBlock
-	require.NoError(t, ds.db.Get(&dbBlock, "select block_id, block_number, profit, slot, hash, gas_limit, gas_used, base_fee, parent_hash, timestamp, timestamp_datetime, orders_closed_at, sealed_at from built_blocks where hash = '0x9cc3ee47d091fea38c0187049cae56abe4e642eeb06c4832f06ec59f5dbce7ab'"))
-	require.Equal(t, BuiltBlock{
-		BlockId:           dbBlock.BlockId,
-		BlockNumber:       12,
-		Profit:            "0.000000000000000010",
-		Slot:              0,
-		Hash:              block.Hash().String(),
-		GasLimit:          block.GasLimit(),
-		GasUsed:           block.GasUsed(),
-		BaseFee:           7,
-		ParentHash:        "0x000000000000000000000000000000000000000000000000000000000afafafa",
-		Timestamp:         16000000,
-		TimestampDatetime: dbBlock.TimestampDatetime,
-		OrdersClosedAt:    dbBlock.OrdersClosedAt,
-		SealedAt:          dbBlock.SealedAt,
-	}, dbBlock)
-
-	require.True(t, dbBlock.TimestampDatetime.Equal(time.Unix(16000000, 0)))
-	require.Equal(t, ocAt.Truncate(time.Millisecond), dbBlock.OrdersClosedAt.UTC().Truncate(time.Millisecond))
-	require.Equal(t, sealedAt.Truncate(time.Millisecond), dbBlock.SealedAt.UTC().Truncate(time.Millisecond))
-
-	var bundles []DbBundle
-	ds.db.Select(&bundles, "select bundle_hash, param_signed_txs, param_block_number, param_timestamp, param_reverting_tx_hashes, coinbase_diff, total_gas_used, state_block_number, gas_fees, eth_sent_to_coinbase from bundles order by param_timestamp")
-	require.Len(t, bundles, 4)
-	require.Equal(t, []DbBundle{SimulatedBundleToDbBundle(&simBundle1), SimulatedBundleToDbBundle(&simBundle2), SimulatedBundleToDbBundle(&simBundle3), SimulatedBundleToDbBundle(&simBundle4)}, bundles)
-
-	var commitedBundles []string
-	require.NoError(t, ds.db.Select(&commitedBundles, "select b.bundle_hash as bundle_hash from built_blocks_bundles bbb inner join bundles b on b.id = bbb.bundle_id where bbb.block_id = $1 order by b.param_timestamp", dbBlock.BlockId))
-	require.Len(t, commitedBundles, 2)
-	require.Equal(t, []string{simBundle1.OriginalBundle.Hash.String(), simBundle2.OriginalBundle.Hash.String()}, commitedBundles)
-
-	var allBundles []string
-	require.NoError(t, ds.db.Select(&allBundles, "select b.bundle_hash as bundle_hash from built_blocks_all_bundles bbb inner join bundles b on b.id = bbb.bundle_id where bbb.block_id = $1 order by b.param_timestamp", dbBlock.BlockId))
-	require.Len(t, allBundles, 4)
-	require.Equal(t, []string{simBundle1.OriginalBundle.Hash.String(), simBundle2.OriginalBundle.Hash.String(), simBundle3.OriginalBundle.Hash.String(), simBundle4.OriginalBundle.Hash.String()}, allBundles)
-=======
 func simpleTx(nonce uint64) *types.Transaction {
 	value := big.NewInt(1000000000000000) // in wei (0.001 eth)
 	gasLimit := uint64(21000)             // in units
@@ -210,7 +50,6 @@
 				tx1.Hash(),
 			},
 		}
->>>>>>> 18be1007
 
 		require.Equal(t, "49dada39-6db2-500e-ae59-6cc18b2c19e0", b.ComputeUUID().String())
 	})
