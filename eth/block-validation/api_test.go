--- conflicted
+++ resolved
@@ -1,12 +1,9 @@
 package blockvalidation
 
 import (
-<<<<<<< HEAD
-=======
 	"encoding/json"
 	"errors"
 	"fmt"
->>>>>>> ca9f4b1a
 	"math/big"
 	"testing"
 	"time"
@@ -71,11 +68,7 @@
 	ethservice.Merger().ReachTTD()
 	defer n.Close()
 
-<<<<<<< HEAD
-	api := NewBlockValidationAPI(ethservice)
-=======
-	api := NewBlockValidationAPI(ethservice, nil, true)
->>>>>>> ca9f4b1a
+	api := NewBlockValidationAPI(ethservice, true)
 	parent := preMergeBlocks[len(preMergeBlocks)-1]
 
 	api.eth.APIBackend.Miner().SetEtherbase(testValidatorAddr)
@@ -126,8 +119,6 @@
 	blockRequest.Message.Value = uint256.NewInt(149830884438530)
 	require.NoError(t, api.ValidateBuilderSubmissionV1(blockRequest))
 
-<<<<<<< HEAD
-=======
 	blockRequest.Message.GasLimit += 1
 	blockRequest.ExecutionPayload.GasLimit += 1
 	updatePayloadHash(t, blockRequest)
@@ -138,26 +129,6 @@
 	blockRequest.ExecutionPayload.GasLimit -= 1
 	updatePayloadHash(t, blockRequest)
 
-	// TODO: test with contract calling blacklisted address
-	// Test tx from blacklisted address
-	api.accessVerifier = &AccessVerifier{
-		blacklistedAddresses: map[common.Address]struct{}{
-			testAddr: {},
-		},
-	}
-	require.ErrorContains(t, api.ValidateBuilderSubmissionV1(blockRequest), "transaction from blacklisted address 0x71562b71999873DB5b286dF957af199Ec94617F7")
-
-	// Test tx to blacklisted address
-	api.accessVerifier = &AccessVerifier{
-		blacklistedAddresses: map[common.Address]struct{}{
-			{0x16}: {},
-		},
-	}
-	require.ErrorContains(t, api.ValidateBuilderSubmissionV1(blockRequest), "transaction to blacklisted address 0x1600000000000000000000000000000000000000")
-
-	api.accessVerifier = nil
-
->>>>>>> ca9f4b1a
 	blockRequest.Message.GasUsed = 10
 	require.ErrorContains(t, api.ValidateBuilderSubmissionV1(blockRequest), "incorrect GasUsed 10, expected 119990")
 	blockRequest.Message.GasUsed = execData.GasUsed
@@ -406,55 +377,8 @@
 	return nil, errors.New("payload did not resolve")
 }
 
-<<<<<<< HEAD
-func ExecutableDataToExecutionPayload(data *beacon.ExecutableDataV1) (*boostTypes.ExecutionPayload, error) {
-	transactionData := make([]hexutil.Bytes, len(data.Transactions))
-=======
-func TestBlacklistLoad(t *testing.T) {
-	file, err := os.CreateTemp(".", "blacklist")
-	require.NoError(t, err)
-	defer os.Remove(file.Name())
-
-	av, err := NewAccessVerifierFromFile(file.Name())
-	require.Error(t, err)
-	require.Nil(t, av)
-
-	ba := BlacklistedAddresses{common.Address{0x13}, common.Address{0x14}}
-	bytes, err := json.MarshalIndent(ba, "", " ")
-	require.NoError(t, err)
-	err = os.WriteFile(file.Name(), bytes, 0644)
-	require.NoError(t, err)
-
-	av, err = NewAccessVerifierFromFile(file.Name())
-	require.NoError(t, err)
-	require.NotNil(t, av)
-	require.EqualValues(t, av.blacklistedAddresses, map[common.Address]struct{}{
-		{0x13}: {},
-		{0x14}: {},
-	})
-
-	require.NoError(t, av.verifyTraces(logger.NewAccessListTracer(nil, common.Address{}, common.Address{}, nil)))
-
-	acl := types.AccessList{
-		types.AccessTuple{
-			Address: common.Address{0x14},
-		},
-	}
-	tracer := logger.NewAccessListTracer(acl, common.Address{}, common.Address{}, nil)
-	require.ErrorContains(t, av.verifyTraces(tracer), "blacklisted address 0x1400000000000000000000000000000000000000 in execution trace")
-
-	acl = types.AccessList{
-		types.AccessTuple{
-			Address: common.Address{0x15},
-		},
-	}
-	tracer = logger.NewAccessListTracer(acl, common.Address{}, common.Address{}, nil)
-	require.NoError(t, av.verifyTraces(tracer))
-}
-
 func ExecutableDataToExecutionPayload(data *engine.ExecutableData) (*bellatrix.ExecutionPayload, error) {
 	transactionData := make([]bellatrix.Transaction, len(data.Transactions))
->>>>>>> ca9f4b1a
 	for i, tx := range data.Transactions {
 		transactionData[i] = bellatrix.Transaction(tx)
 	}
