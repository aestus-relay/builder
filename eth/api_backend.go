--- conflicted
+++ resolved
@@ -282,12 +282,11 @@
 	return b.eth.BlockChain().SubscribeLogsEvent(ch)
 }
 
-<<<<<<< HEAD
 func (b *EthAPIBackend) SendTx(ctx context.Context, signedTx *types.Transaction, private bool) error {
 	if private {
-		return b.eth.txPool.Add([]*txpool.Transaction{{Tx: signedTx}}, true, false, true)[0]
+		return b.eth.txPool.Add([]*types.Transaction{signedTx}, true, false, true)[0]
 	} else {
-		return b.eth.txPool.Add([]*txpool.Transaction{{Tx: signedTx}}, true, false, false)[0]
+		return b.eth.txPool.Add([]*types.Transaction{signedTx}, true, false, false)[0]
 	}
 }
 
@@ -301,10 +300,6 @@
 
 func (b *EthAPIBackend) CancelSBundles(ctx context.Context, hashes []common.Hash) {
 	b.eth.txPool.CancelSBundles(hashes)
-=======
-func (b *EthAPIBackend) SendTx(ctx context.Context, signedTx *types.Transaction) error {
-	return b.eth.txPool.Add([]*types.Transaction{signedTx}, true, false)[0]
->>>>>>> 7371b381
 }
 
 func (b *EthAPIBackend) GetPoolTransactions() (types.Transactions, error) {
