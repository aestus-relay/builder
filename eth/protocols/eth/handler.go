// Copyright 2020 The go-ethereum Authors
// This file is part of the go-ethereum library.
//
// The go-ethereum library is free software: you can redistribute it and/or modify
// it under the terms of the GNU Lesser General Public License as published by
// the Free Software Foundation, either version 3 of the License, or
// (at your option) any later version.
//
// The go-ethereum library is distributed in the hope that it will be useful,
// but WITHOUT ANY WARRANTY; without even the implied warranty of
// MERCHANTABILITY or FITNESS FOR A PARTICULAR PURPOSE. See the
// GNU Lesser General Public License for more details.
//
// You should have received a copy of the GNU Lesser General Public License
// along with the go-ethereum library. If not, see <http://www.gnu.org/licenses/>.

package eth

import (
	"fmt"
	"math/big"
	"time"

	"github.com/ethereum/go-ethereum/common"
	"github.com/ethereum/go-ethereum/core"
	"github.com/ethereum/go-ethereum/core/rawdb"
	"github.com/ethereum/go-ethereum/core/types"
	"github.com/ethereum/go-ethereum/metrics"
	"github.com/ethereum/go-ethereum/p2p"
	"github.com/ethereum/go-ethereum/p2p/enode"
	"github.com/ethereum/go-ethereum/p2p/enr"
	"github.com/ethereum/go-ethereum/params"
)

const (
	// softResponseLimit is the target maximum size of replies to data retrievals.
	softResponseLimit = 2 * 1024 * 1024

	// maxHeadersServe is the maximum number of block headers to serve. This number
	// is there to limit the number of disk lookups.
	maxHeadersServe = 1024

	// maxBodiesServe is the maximum number of block bodies to serve. This number
	// is mostly there to limit the number of disk lookups. With 24KB block sizes
	// nowadays, the practical limit will always be softResponseLimit.
	maxBodiesServe = 1024

	// maxNodeDataServe is the maximum number of state trie nodes to serve. This
	// number is there to limit the number of disk lookups.
	maxNodeDataServe = 1024

	// maxReceiptsServe is the maximum number of block receipts to serve. This
	// number is mostly there to limit the number of disk lookups. With block
	// containing 200+ transactions nowadays, the practical limit will always
	// be softResponseLimit.
	maxReceiptsServe = 1024
)

// Handler is a callback to invoke from an outside runner after the boilerplate
// exchanges have passed.
type Handler func(peer *Peer) error

// Backend defines the data retrieval methods to serve remote requests and the
// callback methods to invoke on remote deliveries.
type Backend interface {
	// Chain retrieves the blockchain object to serve data.
	Chain() *core.BlockChain

	// TxPool retrieves the transaction pool object to serve data.
	TxPool() TxPool

	// AcceptTxs retrieves whether transaction processing is enabled on the node
	// or if inbound transactions should simply be dropped.
	AcceptTxs() bool

	// RunPeer is invoked when a peer joins on the `eth` protocol. The handler
	// should do any peer maintenance work, handshakes and validations. If all
	// is passed, control should be given back to the `handler` to process the
	// inbound messages going forward.
	RunPeer(peer *Peer, handler Handler) error

	// PeerInfo retrieves all known `eth` information about a peer.
	PeerInfo(id enode.ID) interface{}

	// Handle is a callback to be invoked when a data packet is received from
	// the remote peer. Only packets not consumed by the protocol handler will
	// be forwarded to the backend.
	Handle(peer *Peer, packet Packet) error
}

// TxPool defines the methods needed by the protocol handler to serve transactions.
type TxPool interface {
	// Get retrieves the transaction from the local txpool with the given hash.
<<<<<<< HEAD
	Get(hash common.Hash) *txpool.Transaction

	// IsPrivateTxHash indicates if the transaction hash should not
	// be broadcast on public channels
	IsPrivateTxHash(hash common.Hash) bool
=======
	Get(hash common.Hash) *types.Transaction
>>>>>>> 7371b381
}

// MakeProtocols constructs the P2P protocol definitions for `eth`.
func MakeProtocols(backend Backend, network uint64, dnsdisc enode.Iterator) []p2p.Protocol {
	protocols := make([]p2p.Protocol, 0, len(ProtocolVersions))
	for _, version := range ProtocolVersions {
		version := version // Closure

		// Path scheme does not support GetNodeData, don't advertise eth66 on it
		if version <= ETH66 && backend.Chain().TrieDB().Scheme() == rawdb.PathScheme {
			continue
		}
		protocols = append(protocols, p2p.Protocol{
			Name:    ProtocolName,
			Version: version,
			Length:  protocolLengths[version],
			Run: func(p *p2p.Peer, rw p2p.MsgReadWriter) error {
				peer := NewPeer(version, p, rw, backend.TxPool())
				defer peer.Close()

				return backend.RunPeer(peer, func(peer *Peer) error {
					return Handle(backend, peer)
				})
			},
			NodeInfo: func() interface{} {
				return nodeInfo(backend.Chain(), network)
			},
			PeerInfo: func(id enode.ID) interface{} {
				return backend.PeerInfo(id)
			},
			Attributes:     []enr.Entry{currentENREntry(backend.Chain())},
			DialCandidates: dnsdisc,
		})
	}
	return protocols
}

// NodeInfo represents a short summary of the `eth` sub-protocol metadata
// known about the host peer.
type NodeInfo struct {
	Network    uint64              `json:"network"`    // Ethereum network ID (1=Mainnet, Goerli=5)
	Difficulty *big.Int            `json:"difficulty"` // Total difficulty of the host's blockchain
	Genesis    common.Hash         `json:"genesis"`    // SHA3 hash of the host's genesis block
	Config     *params.ChainConfig `json:"config"`     // Chain configuration for the fork rules
	Head       common.Hash         `json:"head"`       // Hex hash of the host's best owned block
}

// nodeInfo retrieves some `eth` protocol metadata about the running host node.
func nodeInfo(chain *core.BlockChain, network uint64) *NodeInfo {
	head := chain.CurrentBlock()
	hash := head.Hash()

	return &NodeInfo{
		Network:    network,
		Difficulty: chain.GetTd(hash, head.Number.Uint64()),
		Genesis:    chain.Genesis().Hash(),
		Config:     chain.Config(),
		Head:       hash,
	}
}

// Handle is invoked whenever an `eth` connection is made that successfully passes
// the protocol handshake. This method will keep processing messages until the
// connection is torn down.
func Handle(backend Backend, peer *Peer) error {
	for {
		if err := handleMessage(backend, peer); err != nil {
			peer.Log().Debug("Message handling failed in `eth`", "err", err)
			return err
		}
	}
}

type msgHandler func(backend Backend, msg Decoder, peer *Peer) error
type Decoder interface {
	Decode(val interface{}) error
	Time() time.Time
}

var eth66 = map[uint64]msgHandler{
	NewBlockHashesMsg:             handleNewBlockhashes,
	NewBlockMsg:                   handleNewBlock,
	TransactionsMsg:               handleTransactions,
	NewPooledTransactionHashesMsg: handleNewPooledTransactionHashes66,
	GetBlockHeadersMsg:            handleGetBlockHeaders66,
	BlockHeadersMsg:               handleBlockHeaders66,
	GetBlockBodiesMsg:             handleGetBlockBodies66,
	BlockBodiesMsg:                handleBlockBodies66,
	GetNodeDataMsg:                handleGetNodeData66,
	NodeDataMsg:                   handleNodeData66,
	GetReceiptsMsg:                handleGetReceipts66,
	ReceiptsMsg:                   handleReceipts66,
	GetPooledTransactionsMsg:      handleGetPooledTransactions66,
	PooledTransactionsMsg:         handlePooledTransactions66,
}

var eth67 = map[uint64]msgHandler{
	NewBlockHashesMsg:             handleNewBlockhashes,
	NewBlockMsg:                   handleNewBlock,
	TransactionsMsg:               handleTransactions,
	NewPooledTransactionHashesMsg: handleNewPooledTransactionHashes66,
	GetBlockHeadersMsg:            handleGetBlockHeaders66,
	BlockHeadersMsg:               handleBlockHeaders66,
	GetBlockBodiesMsg:             handleGetBlockBodies66,
	BlockBodiesMsg:                handleBlockBodies66,
	GetReceiptsMsg:                handleGetReceipts66,
	ReceiptsMsg:                   handleReceipts66,
	GetPooledTransactionsMsg:      handleGetPooledTransactions66,
	PooledTransactionsMsg:         handlePooledTransactions66,
}

var eth68 = map[uint64]msgHandler{
	NewBlockHashesMsg:             handleNewBlockhashes,
	NewBlockMsg:                   handleNewBlock,
	TransactionsMsg:               handleTransactions,
	NewPooledTransactionHashesMsg: handleNewPooledTransactionHashes68,
	GetBlockHeadersMsg:            handleGetBlockHeaders66,
	BlockHeadersMsg:               handleBlockHeaders66,
	GetBlockBodiesMsg:             handleGetBlockBodies66,
	BlockBodiesMsg:                handleBlockBodies66,
	GetReceiptsMsg:                handleGetReceipts66,
	ReceiptsMsg:                   handleReceipts66,
	GetPooledTransactionsMsg:      handleGetPooledTransactions66,
	PooledTransactionsMsg:         handlePooledTransactions66,
}

// handleMessage is invoked whenever an inbound message is received from a remote
// peer. The remote connection is torn down upon returning any error.
func handleMessage(backend Backend, peer *Peer) error {
	// Read the next message from the remote peer, and ensure it's fully consumed
	msg, err := peer.rw.ReadMsg()
	if err != nil {
		return err
	}
	if msg.Size > maxMessageSize {
		return fmt.Errorf("%w: %v > %v", errMsgTooLarge, msg.Size, maxMessageSize)
	}
	defer msg.Discard()

	var handlers = eth66
	if peer.Version() == ETH67 {
		handlers = eth67
	}
	if peer.Version() >= ETH68 {
		handlers = eth68
	}

	// Track the amount of time it takes to serve the request and run the handler
	if metrics.Enabled {
		h := fmt.Sprintf("%s/%s/%d/%#02x", p2p.HandleHistName, ProtocolName, peer.Version(), msg.Code)
		defer func(start time.Time) {
			sampler := func() metrics.Sample {
				return metrics.ResettingSample(
					metrics.NewExpDecaySample(1028, 0.015),
				)
			}
			metrics.GetOrRegisterHistogramLazy(h, nil, sampler).Update(time.Since(start).Microseconds())
		}(time.Now())
	}
	if handler := handlers[msg.Code]; handler != nil {
		return handler(backend, msg, peer)
	}
	return fmt.Errorf("%w: %v", errInvalidMsgCode, msg.Code)
}<|MERGE_RESOLUTION|>--- conflicted
+++ resolved
@@ -91,15 +91,11 @@
 // TxPool defines the methods needed by the protocol handler to serve transactions.
 type TxPool interface {
 	// Get retrieves the transaction from the local txpool with the given hash.
-<<<<<<< HEAD
-	Get(hash common.Hash) *txpool.Transaction
+	Get(hash common.Hash) *types.Transaction
 
 	// IsPrivateTxHash indicates if the transaction hash should not
 	// be broadcast on public channels
 	IsPrivateTxHash(hash common.Hash) bool
-=======
-	Get(hash common.Hash) *types.Transaction
->>>>>>> 7371b381
 }
 
 // MakeProtocols constructs the P2P protocol definitions for `eth`.
