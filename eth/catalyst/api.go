// Copyright 2021 The go-ethereum Authors
// This file is part of the go-ethereum library.
//
// The go-ethereum library is free software: you can redistribute it and/or modify
// it under the terms of the GNU Lesser General Public License as published by
// the Free Software Foundation, either version 3 of the License, or
// (at your option) any later version.
//
// The go-ethereum library is distributed in the hope that it will be useful,
// but WITHOUT ANY WARRANTY; without even the implied warranty of
// MERCHANTABILITY or FITNESS FOR A PARTICULAR PURPOSE. See the
// GNU Lesser General Public License for more details.
//
// You should have received a copy of the GNU Lesser General Public License
// along with the go-ethereum library. If not, see <http://www.gnu.org/licenses/>.

// Package catalyst implements the temporary eth1/eth2 RPC integration.
package catalyst

import (
	"errors"
	"fmt"
	"math/big"
	"sync"
	"time"

	"github.com/ethereum/go-ethereum/beacon/engine"
	"github.com/ethereum/go-ethereum/common"
	"github.com/ethereum/go-ethereum/common/hexutil"
	"github.com/ethereum/go-ethereum/core/rawdb"
	"github.com/ethereum/go-ethereum/core/types"
	"github.com/ethereum/go-ethereum/eth"
	"github.com/ethereum/go-ethereum/eth/downloader"
	"github.com/ethereum/go-ethereum/log"
	"github.com/ethereum/go-ethereum/miner"
	"github.com/ethereum/go-ethereum/node"
	"github.com/ethereum/go-ethereum/rpc"
)

// Register adds the engine API to the full node.
func Register(stack *node.Node, backend *eth.Ethereum) error {
	log.Warn("Engine API enabled", "protocol", "eth")
	stack.RegisterAPIs([]rpc.API{
		{
			Namespace:     "engine",
			Service:       NewConsensusAPI(backend),
			Authenticated: true,
		},
	})
	return nil
}

const (
	// invalidBlockHitEviction is the number of times an invalid block can be
	// referenced in forkchoice update or new payload before it is attempted
	// to be reprocessed again.
	invalidBlockHitEviction = 128

	// invalidTipsetsCap is the max number of recent block hashes tracked that
	// have lead to some bad ancestor block. It's just an OOM protection.
	invalidTipsetsCap = 512

	// beaconUpdateStartupTimeout is the time to wait for a beacon client to get
	// attached before starting to issue warnings.
	beaconUpdateStartupTimeout = 30 * time.Second

	// beaconUpdateConsensusTimeout is the max time allowed for a beacon client
	// to send a consensus update before it's considered offline and the user is
	// warned.
	beaconUpdateConsensusTimeout = 2 * time.Minute

	// beaconUpdateWarnFrequency is the frequency at which to warn the user that
	// the beacon client is offline.
	beaconUpdateWarnFrequency = 5 * time.Minute
)

// All methods provided over the engine endpoint.
var caps = []string{
	"engine_forkchoiceUpdatedV1",
	"engine_forkchoiceUpdatedV2",
	"engine_forkchoiceUpdatedV3",
	"engine_exchangeTransitionConfigurationV1",
	"engine_getPayloadV1",
	"engine_getPayloadV2",
	"engine_getPayloadV3",
	"engine_newPayloadV1",
	"engine_newPayloadV2",
	"engine_newPayloadV3",
	"engine_getPayloadBodiesByHashV1",
	"engine_getPayloadBodiesByRangeV1",
}

type ConsensusAPI struct {
	eth *eth.Ethereum

	remoteBlocks *headerQueue  // Cache of remote payloads received
	localBlocks  *payloadQueue // Cache of local payloads generated

	// The forkchoice update and new payload method require us to return the
	// latest valid hash in an invalid chain. To support that return, we need
	// to track historical bad blocks as well as bad tipsets in case a chain
	// is constantly built on it.
	//
	// There are a few important caveats in this mechanism:
	//   - The bad block tracking is ephemeral, in-memory only. We must never
	//     persist any bad block information to disk as a bug in Geth could end
	//     up blocking a valid chain, even if a later Geth update would accept
	//     it.
	//   - Bad blocks will get forgotten after a certain threshold of import
	//     attempts and will be retried. The rationale is that if the network
	//     really-really-really tries to feed us a block, we should give it a
	//     new chance, perhaps us being racey instead of the block being legit
	//     bad (this happened in Geth at a point with import vs. pending race).
	//   - Tracking all the blocks built on top of the bad one could be a bit
	//     problematic, so we will only track the head chain segment of a bad
	//     chain to allow discarding progressing bad chains and side chains,
	//     without tracking too much bad data.
	invalidBlocksHits map[common.Hash]int           // Ephemeral cache to track invalid blocks and their hit count
	invalidTipsets    map[common.Hash]*types.Header // Ephemeral cache to track invalid tipsets and their bad ancestor
	invalidLock       sync.Mutex                    // Protects the invalid maps from concurrent access

	// Geth can appear to be stuck or do strange things if the beacon client is
	// offline or is sending us strange data. Stash some update stats away so
	// that we can warn the user and not have them open issues on our tracker.
	lastTransitionUpdate time.Time
	lastTransitionLock   sync.Mutex
	lastForkchoiceUpdate time.Time
	lastForkchoiceLock   sync.Mutex
	lastNewPayloadUpdate time.Time
	lastNewPayloadLock   sync.Mutex

	forkchoiceLock sync.Mutex // Lock for the forkChoiceUpdated method
	newPayloadLock sync.Mutex // Lock for the NewPayload method
}

// NewConsensusAPI creates a new consensus api for the given backend.
// The underlying blockchain needs to have a valid terminal total difficulty set.
func NewConsensusAPI(eth *eth.Ethereum) *ConsensusAPI {
	api := newConsensusAPIWithoutHeartbeat(eth)
	go api.heartbeat()
	return api
}

// newConsensusAPIWithoutHeartbeat creates a new consensus api for the SimulatedBeacon Node.
func newConsensusAPIWithoutHeartbeat(eth *eth.Ethereum) *ConsensusAPI {
	if eth.BlockChain().Config().TerminalTotalDifficulty == nil {
		log.Warn("Engine API started but chain not configured for merge yet")
	}
	api := &ConsensusAPI{
		eth:               eth,
		remoteBlocks:      newHeaderQueue(),
		localBlocks:       newPayloadQueue(),
		invalidBlocksHits: make(map[common.Hash]int),
		invalidTipsets:    make(map[common.Hash]*types.Header),
	}
	eth.Downloader().SetBadBlockCallback(api.setInvalidAncestor)
	return api
}

// ForkchoiceUpdatedV1 has several responsibilities:
//
// We try to set our blockchain to the headBlock.
//
// If the method is called with an empty head block: we return success, which can be used
// to check if the engine API is enabled.
//
// If the total difficulty was not reached: we return INVALID.
//
// If the finalizedBlockHash is set: we check if we have the finalizedBlockHash in our db,
// if not we start a sync.
//
// If there are payloadAttributes: we try to assemble a block with the payloadAttributes
// and return its payloadID.
func (api *ConsensusAPI) ForkchoiceUpdatedV1(update engine.ForkchoiceStateV1, attr *engine.PayloadAttributes) (engine.ForkChoiceResponse, error) {
	if attr != nil {
		if attr.Withdrawals != nil {
			return engine.STATUS_INVALID, engine.InvalidParams.With(errors.New("withdrawals not supported in V1"))
		}
		c := api.eth.BlockChain().Config()
		if c.IsShanghai(c.LondonBlock, attr.Timestamp) {
			return engine.STATUS_INVALID, engine.UnsupportedFork.With(errors.New("forkchoiceUpdateV1 called after shanghai"))
		}
	}
<<<<<<< HEAD
	return api.forkchoiceUpdated(update, attr)
}

// ForkchoiceUpdatedV2 is equivalent to V1 with the addition of withdrawals in the payload attributes.
func (api *ConsensusAPI) ForkchoiceUpdatedV2(update engine.ForkchoiceStateV1, attr *engine.PayloadAttributes) (engine.ForkChoiceResponse, error) {
	if attr != nil {
		if attr.Withdrawals == nil {
			return engine.STATUS_INVALID, engine.InvalidParams.With(errors.New("missing withdrawals"))
		}
		if attr.BeaconRoot != nil {
			return engine.STATUS_INVALID, engine.InvalidParams.With(errors.New("unexpected beacon root"))
		}
		c := api.eth.BlockChain().Config()
		if !c.IsShanghai(c.LondonBlock, attr.Timestamp) {
			return engine.STATUS_INVALID, engine.UnsupportedFork.With(errors.New("forkchoiceUpdateV2 should only be called during shanghai"))
		}
		if c.IsCancun(c.LondonBlock, attr.Timestamp) {
			return engine.STATUS_INVALID, engine.UnsupportedFork.With(errors.New("forkchoiceUpdateV2 should only be called during shanghai"))
		}
	}
	return api.forkchoiceUpdated(update, attr)
}

// ForkchoiceUpdatedV3 is equivalent to V2 with the addition of parent beacon block root in the payload attributes.
func (api *ConsensusAPI) ForkchoiceUpdatedV3(update engine.ForkchoiceStateV1, attr *engine.PayloadAttributes) (engine.ForkChoiceResponse, error) {
	if attr != nil {
		if attr.Withdrawals == nil {
			return engine.STATUS_INVALID, engine.InvalidParams.With(errors.New("missing withdrawals"))
		}
		if attr.BeaconRoot == nil {
			return engine.STATUS_INVALID, engine.InvalidParams.With(errors.New("missing beacon root"))
		}
		c := api.eth.BlockChain().Config()
		if !c.IsCancun(c.LondonBlock, attr.Timestamp) {
			return engine.STATUS_INVALID, engine.UnsupportedFork.With(errors.New("forkchoiceUpdateV3 should only be called during cancun"))
		}
	}
	return api.forkchoiceUpdated(update, attr)
=======
	return api.forkchoiceUpdated(update, payloadAttributes, engine.PayloadV1)
}

// ForkchoiceUpdatedV2 is equivalent to V1 with the addition of withdrawals in the payload attributes.
func (api *ConsensusAPI) ForkchoiceUpdatedV2(update engine.ForkchoiceStateV1, params *engine.PayloadAttributes) (engine.ForkChoiceResponse, error) {
	if params != nil {
		if params.Withdrawals == nil {
			return engine.STATUS_INVALID, engine.InvalidParams.With(errors.New("missing withdrawals"))
		}
		if params.BeaconRoot != nil {
			return engine.STATUS_INVALID, engine.InvalidParams.With(errors.New("unexpected beacon root"))
		}
		c := api.eth.BlockChain().Config()
		if !active(c.IsShanghai, c.IsCancun, c.LondonBlock, params.Timestamp) {
			return engine.STATUS_INVALID, engine.UnsupportedFork.With(errors.New("forkchoiceUpdatedV2 must only be called for shanghai payloads"))
		}
	}
	return api.forkchoiceUpdated(update, params, engine.PayloadV2)
}

// ForkchoiceUpdatedV3 is equivalent to V2 with the addition of parent beacon block root in the payload attributes.
func (api *ConsensusAPI) ForkchoiceUpdatedV3(update engine.ForkchoiceStateV1, params *engine.PayloadAttributes) (engine.ForkChoiceResponse, error) {
	if params != nil {
		if params.Withdrawals == nil {
			return engine.STATUS_INVALID, engine.InvalidParams.With(errors.New("missing withdrawals"))
		}
		if params.BeaconRoot == nil {
			return engine.STATUS_INVALID, engine.InvalidParams.With(errors.New("missing beacon root"))
		}
		c := api.eth.BlockChain().Config()
		if !active(c.IsCancun, c.IsPrague, c.LondonBlock, params.Timestamp) {
			return engine.STATUS_INVALID, engine.UnsupportedFork.With(errors.New("forkchoiceUpdatedV3 must only be called for shanghai payloads"))
		}
	}
	return api.forkchoiceUpdated(update, params, engine.PayloadV3)
>>>>>>> 6e6c723b
}

func (api *ConsensusAPI) forkchoiceUpdated(update engine.ForkchoiceStateV1, payloadAttributes *engine.PayloadAttributes, payloadVersion engine.PayloadVersion) (engine.ForkChoiceResponse, error) {
	api.forkchoiceLock.Lock()
	defer api.forkchoiceLock.Unlock()

	log.Trace("Engine API request received", "method", "ForkchoiceUpdated", "head", update.HeadBlockHash, "finalized", update.FinalizedBlockHash, "safe", update.SafeBlockHash)
	if update.HeadBlockHash == (common.Hash{}) {
		log.Warn("Forkchoice requested update to zero hash")
		return engine.STATUS_INVALID, nil // TODO(karalabe): Why does someone send us this?
	}
	// Stash away the last update to warn the user if the beacon client goes offline
	api.lastForkchoiceLock.Lock()
	api.lastForkchoiceUpdate = time.Now()
	api.lastForkchoiceLock.Unlock()

	// Check whether we have the block yet in our database or not. If not, we'll
	// need to either trigger a sync, or to reject this forkchoice update for a
	// reason.
	block := api.eth.BlockChain().GetBlockByHash(update.HeadBlockHash)
	if block == nil {
		// If this block was previously invalidated, keep rejecting it here too
		if res := api.checkInvalidAncestor(update.HeadBlockHash, update.HeadBlockHash); res != nil {
			return engine.ForkChoiceResponse{PayloadStatus: *res, PayloadID: nil}, nil
		}
		// If the head hash is unknown (was not given to us in a newPayload request),
		// we cannot resolve the header, so not much to do. This could be extended in
		// the future to resolve from the `eth` network, but it's an unexpected case
		// that should be fixed, not papered over.
		header := api.remoteBlocks.get(update.HeadBlockHash)
		if header == nil {
			log.Warn("Forkchoice requested unknown head", "hash", update.HeadBlockHash)
			return engine.STATUS_SYNCING, nil
		}
		// If the finalized hash is known, we can direct the downloader to move
		// potentially more data to the freezer from the get go.
		finalized := api.remoteBlocks.get(update.FinalizedBlockHash)

		// Header advertised via a past newPayload request. Start syncing to it.
		// Before we do however, make sure any legacy sync in switched off so we
		// don't accidentally have 2 cycles running.
		if merger := api.eth.Merger(); !merger.TDDReached() {
			merger.ReachTTD()
			api.eth.Downloader().Cancel()
		}
		context := []interface{}{"number", header.Number, "hash", header.Hash()}
		if update.FinalizedBlockHash != (common.Hash{}) {
			if finalized == nil {
				context = append(context, []interface{}{"finalized", "unknown"}...)
			} else {
				context = append(context, []interface{}{"finalized", finalized.Number}...)
			}
		}
		log.Info("Forkchoice requested sync to new head", context...)
		if err := api.eth.Downloader().BeaconSync(api.eth.SyncMode(), header, finalized); err != nil {
			return engine.STATUS_SYNCING, err
		}
		return engine.STATUS_SYNCING, nil
	}
	// Block is known locally, just sanity check that the beacon client does not
	// attempt to push us back to before the merge.
	if block.Difficulty().BitLen() > 0 || block.NumberU64() == 0 {
		var (
			td  = api.eth.BlockChain().GetTd(update.HeadBlockHash, block.NumberU64())
			ptd = api.eth.BlockChain().GetTd(block.ParentHash(), block.NumberU64()-1)
			ttd = api.eth.BlockChain().Config().TerminalTotalDifficulty
		)
		if td == nil || (block.NumberU64() > 0 && ptd == nil) {
			log.Error("TDs unavailable for TTD check", "number", block.NumberU64(), "hash", update.HeadBlockHash, "td", td, "parent", block.ParentHash(), "ptd", ptd)
			return engine.STATUS_INVALID, errors.New("TDs unavailable for TDD check")
		}
		if td.Cmp(ttd) < 0 {
			log.Error("Refusing beacon update to pre-merge", "number", block.NumberU64(), "hash", update.HeadBlockHash, "diff", block.Difficulty(), "age", common.PrettyAge(time.Unix(int64(block.Time()), 0)))
			return engine.ForkChoiceResponse{PayloadStatus: engine.INVALID_TERMINAL_BLOCK, PayloadID: nil}, nil
		}
		if block.NumberU64() > 0 && ptd.Cmp(ttd) >= 0 {
			log.Error("Parent block is already post-ttd", "number", block.NumberU64(), "hash", update.HeadBlockHash, "diff", block.Difficulty(), "age", common.PrettyAge(time.Unix(int64(block.Time()), 0)))
			return engine.ForkChoiceResponse{PayloadStatus: engine.INVALID_TERMINAL_BLOCK, PayloadID: nil}, nil
		}
	}
	valid := func(id *engine.PayloadID) engine.ForkChoiceResponse {
		return engine.ForkChoiceResponse{
			PayloadStatus: engine.PayloadStatusV1{Status: engine.VALID, LatestValidHash: &update.HeadBlockHash},
			PayloadID:     id,
		}
	}
	if rawdb.ReadCanonicalHash(api.eth.ChainDb(), block.NumberU64()) != update.HeadBlockHash {
		// Block is not canonical, set head.
		if latestValid, err := api.eth.BlockChain().SetCanonical(block); err != nil {
			return engine.ForkChoiceResponse{PayloadStatus: engine.PayloadStatusV1{Status: engine.INVALID, LatestValidHash: &latestValid}}, err
		}
	} else if api.eth.BlockChain().CurrentBlock().Hash() == update.HeadBlockHash {
		// If the specified head matches with our local head, do nothing and keep
		// generating the payload. It's a special corner case that a few slots are
		// missing and we are requested to generate the payload in slot.
	} else {
		// If the head block is already in our canonical chain, the beacon client is
		// probably resyncing. Ignore the update.
		log.Info("Ignoring beacon update to old head", "number", block.NumberU64(), "hash", update.HeadBlockHash, "age", common.PrettyAge(time.Unix(int64(block.Time()), 0)), "have", api.eth.BlockChain().CurrentBlock().Number)
		return valid(nil), nil
	}
	api.eth.SetSynced()

	// If the beacon client also advertised a finalized block, mark the local
	// chain final and completely in PoS mode.
	if update.FinalizedBlockHash != (common.Hash{}) {
		if merger := api.eth.Merger(); !merger.PoSFinalized() {
			merger.FinalizePoS()
		}
		// If the finalized block is not in our canonical tree, somethings wrong
		finalBlock := api.eth.BlockChain().GetBlockByHash(update.FinalizedBlockHash)
		if finalBlock == nil {
			log.Warn("Final block not available in database", "hash", update.FinalizedBlockHash)
			return engine.STATUS_INVALID, engine.InvalidForkChoiceState.With(errors.New("final block not available in database"))
		} else if rawdb.ReadCanonicalHash(api.eth.ChainDb(), finalBlock.NumberU64()) != update.FinalizedBlockHash {
			log.Warn("Final block not in canonical chain", "number", block.NumberU64(), "hash", update.HeadBlockHash)
			return engine.STATUS_INVALID, engine.InvalidForkChoiceState.With(errors.New("final block not in canonical chain"))
		}
		// Set the finalized block
		api.eth.BlockChain().SetFinalized(finalBlock.Header())
	}
	// Check if the safe block hash is in our canonical tree, if not somethings wrong
	if update.SafeBlockHash != (common.Hash{}) {
		safeBlock := api.eth.BlockChain().GetBlockByHash(update.SafeBlockHash)
		if safeBlock == nil {
			log.Warn("Safe block not available in database")
			return engine.STATUS_INVALID, engine.InvalidForkChoiceState.With(errors.New("safe block not available in database"))
		}
		if rawdb.ReadCanonicalHash(api.eth.ChainDb(), safeBlock.NumberU64()) != update.SafeBlockHash {
			log.Warn("Safe block not in canonical chain")
			return engine.STATUS_INVALID, engine.InvalidForkChoiceState.With(errors.New("safe block not in canonical chain"))
		}
		// Set the safe block
		api.eth.BlockChain().SetSafe(safeBlock.Header())
	}
	// If payload generation was requested, create a new block to be potentially
	// sealed by the beacon client. The payload will be requested later, and we
	// will replace it arbitrarily many times in between.
	if payloadAttributes != nil {
		args := &miner.BuildPayloadArgs{
			Parent:       update.HeadBlockHash,
			Timestamp:    payloadAttributes.Timestamp,
			FeeRecipient: payloadAttributes.SuggestedFeeRecipient,
			GasLimit:     payloadAttributes.GasLimit,
			Random:       payloadAttributes.Random,
			Withdrawals:  payloadAttributes.Withdrawals,
			BeaconRoot:   payloadAttributes.BeaconRoot,
<<<<<<< HEAD
			BlockHook:    nil,
=======
			Version:      payloadVersion,
>>>>>>> 6e6c723b
		}
		id := args.Id()
		// If we already are busy generating this work, then we do not need
		// to start a second process.
		if api.localBlocks.has(id) {
			return valid(&id), nil
		}
		payload, err := api.eth.Miner().BuildPayload(args)
		if err != nil {
			log.Error("Failed to build payload", "err", err)
			return valid(nil), engine.InvalidPayloadAttributes.With(err)
		}
		api.localBlocks.put(id, payload)
		return valid(&id), nil
	}
	return valid(nil), nil
}

// ExchangeTransitionConfigurationV1 checks the given configuration against
// the configuration of the node.
func (api *ConsensusAPI) ExchangeTransitionConfigurationV1(config engine.TransitionConfigurationV1) (*engine.TransitionConfigurationV1, error) {
	log.Trace("Engine API request received", "method", "ExchangeTransitionConfiguration", "ttd", config.TerminalTotalDifficulty)
	if config.TerminalTotalDifficulty == nil {
		return nil, errors.New("invalid terminal total difficulty")
	}
	// Stash away the last update to warn the user if the beacon client goes offline
	api.lastTransitionLock.Lock()
	api.lastTransitionUpdate = time.Now()
	api.lastTransitionLock.Unlock()

	ttd := api.eth.BlockChain().Config().TerminalTotalDifficulty
	if ttd == nil || ttd.Cmp(config.TerminalTotalDifficulty.ToInt()) != 0 {
		log.Warn("Invalid TTD configured", "geth", ttd, "beacon", config.TerminalTotalDifficulty)
		return nil, fmt.Errorf("invalid ttd: execution %v consensus %v", ttd, config.TerminalTotalDifficulty)
	}
	if config.TerminalBlockHash != (common.Hash{}) {
		if hash := api.eth.BlockChain().GetCanonicalHash(uint64(config.TerminalBlockNumber)); hash == config.TerminalBlockHash {
			return &engine.TransitionConfigurationV1{
				TerminalTotalDifficulty: (*hexutil.Big)(ttd),
				TerminalBlockHash:       config.TerminalBlockHash,
				TerminalBlockNumber:     config.TerminalBlockNumber,
			}, nil
		}
		return nil, errors.New("invalid terminal block hash")
	}
	return &engine.TransitionConfigurationV1{TerminalTotalDifficulty: (*hexutil.Big)(ttd)}, nil
}

// GetPayloadV1 returns a cached payload by id.
func (api *ConsensusAPI) GetPayloadV1(payloadID engine.PayloadID) (*engine.ExecutableData, error) {
	if payloadID.Version() != engine.PayloadV1 {
		return nil, engine.UnsupportedFork
	}
	data, err := api.getPayload(payloadID, false)
	if err != nil {
		return nil, err
	}
	return data.ExecutionPayload, nil
}

// GetPayloadV2 returns a cached payload by id.
func (api *ConsensusAPI) GetPayloadV2(payloadID engine.PayloadID) (*engine.ExecutionPayloadEnvelope, error) {
<<<<<<< HEAD
	data, err := api.getPayload(payloadID, false)
	if err != nil {
		return nil, err
	}
	p := data.ExecutionPayload
	if p.Withdrawals == nil {
		return nil, engine.UnsupportedFork.With(errors.New("GetPayloadV2 called for pre-shanghai payload"))
	}
	if p.ExcessBlobGas != nil {
		return nil, engine.UnsupportedFork.With(errors.New("GetPayloadV2 called for cancun payload"))
	}
	return data, nil
=======
	version := payloadID.Version()
	if version != engine.PayloadV1 && version != engine.PayloadV2 {
		return nil, engine.UnsupportedFork
	}
	return api.getPayload(payloadID, false)
>>>>>>> 6e6c723b
}

// GetPayloadV3 returns a cached payload by id.
func (api *ConsensusAPI) GetPayloadV3(payloadID engine.PayloadID) (*engine.ExecutionPayloadEnvelope, error) {
<<<<<<< HEAD
	data, err := api.getPayload(payloadID, false)
	if err != nil {
		return nil, err
	}
	p := data.ExecutionPayload
	if p.Withdrawals == nil {
		return nil, engine.UnsupportedFork.With(errors.New("GetPayloadV3 called for pre-shanghai payload"))
	}
	if p.ExcessBlobGas == nil {
		return nil, engine.UnsupportedFork.With(errors.New("GetPayloadV3 called for pre-cancun payload"))
	}
	return data, nil
=======
	if payloadID.Version() != engine.PayloadV3 {
		return nil, engine.UnsupportedFork
	}
	return api.getPayload(payloadID, false)
>>>>>>> 6e6c723b
}

func (api *ConsensusAPI) getPayload(payloadID engine.PayloadID, full bool) (*engine.ExecutionPayloadEnvelope, error) {
	log.Trace("Engine API request received", "method", "GetPayload", "id", payloadID)
	data := api.localBlocks.get(payloadID, full)
	if data == nil {
		return nil, engine.UnknownPayload
	}
	return data, nil
}

// NewPayloadV1 creates an Eth1 block, inserts it in the chain, and returns the status of the chain.
func (api *ConsensusAPI) NewPayloadV1(params engine.ExecutableData) (engine.PayloadStatusV1, error) {
	if params.Withdrawals != nil {
		return engine.PayloadStatusV1{Status: engine.INVALID}, engine.InvalidParams.With(errors.New("withdrawals not supported in V1"))
	}
	return api.newPayload(params, nil, nil)
}

// NewPayloadV2 creates an Eth1 block, inserts it in the chain, and returns the status of the chain.
func (api *ConsensusAPI) NewPayloadV2(params engine.ExecutableData) (engine.PayloadStatusV1, error) {
	c := api.eth.BlockChain().Config()
	if active(c.IsShanghai, c.IsCancun, c.LondonBlock, params.Timestamp) {
		if params.Withdrawals == nil {
			return engine.PayloadStatusV1{Status: engine.INVALID}, engine.InvalidParams.With(errors.New("nil withdrawals post-shanghai"))
		}
	} else {
		if params.Withdrawals != nil {
			return engine.PayloadStatusV1{Status: engine.INVALID}, engine.InvalidParams.With(errors.New("non-nil withdrawals pre-shanghai"))
		}
	}
	if params.ExcessBlobGas != nil {
		return engine.PayloadStatusV1{Status: engine.INVALID}, engine.InvalidParams.With(errors.New("non-nil excessBlobGas pre-cancun"))
	}
	if params.BlobGasUsed != nil {
		return engine.PayloadStatusV1{Status: engine.INVALID}, engine.InvalidParams.With(errors.New("non-nil params.BlobGasUsed pre-cancun"))
	}
	return api.newPayload(params, nil, nil)
}

// NewPayloadV3 creates an Eth1 block, inserts it in the chain, and returns the status of the chain.
func (api *ConsensusAPI) NewPayloadV3(params engine.ExecutableData, versionedHashes []common.Hash, beaconRoot *common.Hash) (engine.PayloadStatusV1, error) {
	if params.Withdrawals == nil {
		return engine.PayloadStatusV1{Status: engine.INVALID}, engine.InvalidParams.With(errors.New("nil withdrawals post-shanghai"))
	}
	if params.ExcessBlobGas == nil {
		return engine.PayloadStatusV1{Status: engine.INVALID}, engine.InvalidParams.With(errors.New("nil excessBlobGas post-cancun"))
	}
	if params.BlobGasUsed == nil {
		return engine.PayloadStatusV1{Status: engine.INVALID}, engine.InvalidParams.With(errors.New("nil params.BlobGasUsed post-cancun"))
	}

	if versionedHashes == nil {
		return engine.PayloadStatusV1{Status: engine.INVALID}, engine.InvalidParams.With(errors.New("nil versionedHashes post-cancun"))
	}
	if beaconRoot == nil {
		return engine.PayloadStatusV1{Status: engine.INVALID}, engine.InvalidParams.With(errors.New("nil parentBeaconBlockRoot post-cancun"))
	}

	c := api.eth.BlockChain().Config()
	if !active(c.IsCancun, c.IsPrague, c.LondonBlock, params.Timestamp) {
		return engine.PayloadStatusV1{Status: engine.INVALID}, engine.UnsupportedFork.With(errors.New("newPayloadV3 must only be called for cancun payloads"))
	}

	return api.newPayload(params, versionedHashes, beaconRoot)
}

// active returns true only if current returns true and next returns false. It returns false otherwise.
func active(current, next func(*big.Int, uint64) bool, london *big.Int, time uint64) bool {
	if !current(london, time) {
		return false
	}
	if next(london, time) {
		return false
	}
	return true
}

func (api *ConsensusAPI) newPayload(params engine.ExecutableData, versionedHashes []common.Hash, beaconRoot *common.Hash) (engine.PayloadStatusV1, error) {
	// The locking here is, strictly, not required. Without these locks, this can happen:
	//
	// 1. NewPayload( execdata-N ) is invoked from the CL. It goes all the way down to
	//      api.eth.BlockChain().InsertBlockWithoutSetHead, where it is blocked on
	//      e.g database compaction.
	// 2. The call times out on the CL layer, which issues another NewPayload (execdata-N) call.
	//    Similarly, this also get stuck on the same place. Importantly, since the
	//    first call has not gone through, the early checks for "do we already have this block"
	//    will all return false.
	// 3. When the db compaction ends, then N calls inserting the same payload are processed
	//    sequentially.
	// Hence, we use a lock here, to be sure that the previous call has finished before we
	// check whether we already have the block locally.
	api.newPayloadLock.Lock()
	defer api.newPayloadLock.Unlock()

	log.Trace("Engine API request received", "method", "NewPayload", "number", params.Number, "hash", params.BlockHash)
	block, err := engine.ExecutableDataToBlock(params, versionedHashes, beaconRoot)
	if err != nil {
		log.Warn("Invalid NewPayload params", "params", params, "error", err)
<<<<<<< HEAD
		errMsg := err.Error()
		return engine.PayloadStatusV1{Status: engine.INVALID, LatestValidHash: nil, ValidationError: &errMsg}, nil
=======
		return api.invalid(err, nil), nil
>>>>>>> 6e6c723b
	}
	// Stash away the last update to warn the user if the beacon client goes offline
	api.lastNewPayloadLock.Lock()
	api.lastNewPayloadUpdate = time.Now()
	api.lastNewPayloadLock.Unlock()

	// If we already have the block locally, ignore the entire execution and just
	// return a fake success.
	if block := api.eth.BlockChain().GetBlockByHash(params.BlockHash); block != nil {
		log.Warn("Ignoring already known beacon payload", "number", params.Number, "hash", params.BlockHash, "age", common.PrettyAge(time.Unix(int64(block.Time()), 0)))
		hash := block.Hash()
		return engine.PayloadStatusV1{Status: engine.VALID, LatestValidHash: &hash}, nil
	}
	// If this block was rejected previously, keep rejecting it
	if res := api.checkInvalidAncestor(block.Hash(), block.Hash()); res != nil {
		return *res, nil
	}
	// If the parent is missing, we - in theory - could trigger a sync, but that
	// would also entail a reorg. That is problematic if multiple sibling blocks
	// are being fed to us, and even more so, if some semi-distant uncle shortens
	// our live chain. As such, payload execution will not permit reorgs and thus
	// will not trigger a sync cycle. That is fine though, if we get a fork choice
	// update after legit payload executions.
	parent := api.eth.BlockChain().GetBlock(block.ParentHash(), block.NumberU64()-1)
	if parent == nil {
		return api.delayPayloadImport(block)
	}
	// We have an existing parent, do some sanity checks to avoid the beacon client
	// triggering too early
	var (
		ptd  = api.eth.BlockChain().GetTd(parent.Hash(), parent.NumberU64())
		ttd  = api.eth.BlockChain().Config().TerminalTotalDifficulty
		gptd = api.eth.BlockChain().GetTd(parent.ParentHash(), parent.NumberU64()-1)
	)
	if ptd.Cmp(ttd) < 0 {
		log.Warn("Ignoring pre-merge payload", "number", params.Number, "hash", params.BlockHash, "td", ptd, "ttd", ttd)
		return engine.INVALID_TERMINAL_BLOCK, nil
	}
	if parent.Difficulty().BitLen() > 0 && gptd != nil && gptd.Cmp(ttd) >= 0 {
		log.Error("Ignoring pre-merge parent block", "number", params.Number, "hash", params.BlockHash, "td", ptd, "ttd", ttd)
		return engine.INVALID_TERMINAL_BLOCK, nil
	}
	if block.Time() <= parent.Time() {
		log.Warn("Invalid timestamp", "parent", block.Time(), "block", block.Time())
		return api.invalid(errors.New("invalid timestamp"), parent.Header()), nil
	}
	// Another corner case: if the node is in snap sync mode, but the CL client
	// tries to make it import a block. That should be denied as pushing something
	// into the database directly will conflict with the assumptions of snap sync
	// that it has an empty db that it can fill itself.
	if api.eth.SyncMode() != downloader.FullSync {
		return api.delayPayloadImport(block)
	}
	if !api.eth.BlockChain().HasBlockAndState(block.ParentHash(), block.NumberU64()-1) {
		api.remoteBlocks.put(block.Hash(), block.Header())
		log.Warn("State not available, ignoring new payload")
		return engine.PayloadStatusV1{Status: engine.ACCEPTED}, nil
	}
	log.Trace("Inserting block without sethead", "hash", block.Hash(), "number", block.Number)
	if err := api.eth.BlockChain().InsertBlockWithoutSetHead(block); err != nil {
		log.Warn("NewPayloadV1: inserting block failed", "error", err)

		api.invalidLock.Lock()
		api.invalidBlocksHits[block.Hash()] = 1
		api.invalidTipsets[block.Hash()] = block.Header()
		api.invalidLock.Unlock()

		return api.invalid(err, parent.Header()), nil
	}
	// We've accepted a valid payload from the beacon client. Mark the local
	// chain transitions to notify other subsystems (e.g. downloader) of the
	// behavioral change.
	if merger := api.eth.Merger(); !merger.TDDReached() {
		merger.ReachTTD()
		api.eth.Downloader().Cancel()
	}
	hash := block.Hash()
	return engine.PayloadStatusV1{Status: engine.VALID, LatestValidHash: &hash}, nil
}

// delayPayloadImport stashes the given block away for import at a later time,
// either via a forkchoice update or a sync extension. This method is meant to
// be called by the newpayload command when the block seems to be ok, but some
// prerequisite prevents it from being processed (e.g. no parent, or snap sync).
func (api *ConsensusAPI) delayPayloadImport(block *types.Block) (engine.PayloadStatusV1, error) {
	// Sanity check that this block's parent is not on a previously invalidated
	// chain. If it is, mark the block as invalid too.
	if res := api.checkInvalidAncestor(block.ParentHash(), block.Hash()); res != nil {
		return *res, nil
	}
	// Stash the block away for a potential forced forkchoice update to it
	// at a later time.
	api.remoteBlocks.put(block.Hash(), block.Header())

	// Although we don't want to trigger a sync, if there is one already in
	// progress, try to extend if with the current payload request to relieve
	// some strain from the forkchoice update.
	if err := api.eth.Downloader().BeaconExtend(api.eth.SyncMode(), block.Header()); err == nil {
		log.Debug("Payload accepted for sync extension", "number", block.NumberU64(), "hash", block.Hash())
		return engine.PayloadStatusV1{Status: engine.SYNCING}, nil
	}
	// Either no beacon sync was started yet, or it rejected the delivered
	// payload as non-integratable on top of the existing sync. We'll just
	// have to rely on the beacon client to forcefully update the head with
	// a forkchoice update request.
	if api.eth.SyncMode() == downloader.FullSync {
		// In full sync mode, failure to import a well-formed block can only mean
		// that the parent state is missing and the syncer rejected extending the
		// current cycle with the new payload.
		log.Warn("Ignoring payload with missing parent", "number", block.NumberU64(), "hash", block.Hash(), "parent", block.ParentHash())
	} else {
		// In non-full sync mode (i.e. snap sync) all payloads are rejected until
		// snap sync terminates as snap sync relies on direct database injections
		// and cannot afford concurrent out-if-band modifications via imports.
		log.Warn("Ignoring payload while snap syncing", "number", block.NumberU64(), "hash", block.Hash())
	}
	return engine.PayloadStatusV1{Status: engine.SYNCING}, nil
}

// setInvalidAncestor is a callback for the downloader to notify us if a bad block
// is encountered during the async sync.
func (api *ConsensusAPI) setInvalidAncestor(invalid *types.Header, origin *types.Header) {
	api.invalidLock.Lock()
	defer api.invalidLock.Unlock()

	api.invalidTipsets[origin.Hash()] = invalid
	api.invalidBlocksHits[invalid.Hash()]++
}

// checkInvalidAncestor checks whether the specified chain end links to a known
// bad ancestor. If yes, it constructs the payload failure response to return.
func (api *ConsensusAPI) checkInvalidAncestor(check common.Hash, head common.Hash) *engine.PayloadStatusV1 {
	api.invalidLock.Lock()
	defer api.invalidLock.Unlock()

	// If the hash to check is unknown, return valid
	invalid, ok := api.invalidTipsets[check]
	if !ok {
		return nil
	}
	// If the bad hash was hit too many times, evict it and try to reprocess in
	// the hopes that we have a data race that we can exit out of.
	badHash := invalid.Hash()

	api.invalidBlocksHits[badHash]++
	if api.invalidBlocksHits[badHash] >= invalidBlockHitEviction {
		log.Warn("Too many bad block import attempt, trying", "number", invalid.Number, "hash", badHash)
		delete(api.invalidBlocksHits, badHash)

		for descendant, badHeader := range api.invalidTipsets {
			if badHeader.Hash() == badHash {
				delete(api.invalidTipsets, descendant)
			}
		}
		return nil
	}
	// Not too many failures yet, mark the head of the invalid chain as invalid
	if check != head {
		log.Warn("Marked new chain head as invalid", "hash", head, "badnumber", invalid.Number, "badhash", badHash)
		for len(api.invalidTipsets) >= invalidTipsetsCap {
			for key := range api.invalidTipsets {
				delete(api.invalidTipsets, key)
				break
			}
		}
		api.invalidTipsets[head] = invalid
	}
	// If the last valid hash is the terminal pow block, return 0x0 for latest valid hash
	lastValid := &invalid.ParentHash
	if header := api.eth.BlockChain().GetHeader(invalid.ParentHash, invalid.Number.Uint64()-1); header != nil && header.Difficulty.Sign() != 0 {
		lastValid = &common.Hash{}
	}
	failure := "links to previously rejected block"
	return &engine.PayloadStatusV1{
		Status:          engine.INVALID,
		LatestValidHash: lastValid,
		ValidationError: &failure,
	}
}

// invalid returns a response "INVALID" with the latest valid hash supplied by latest.
func (api *ConsensusAPI) invalid(err error, latestValid *types.Header) engine.PayloadStatusV1 {
	var currentHash *common.Hash
	if latestValid != nil {
		if latestValid.Difficulty.BitLen() != 0 {
			// Set latest valid hash to 0x0 if parent is PoW block
			currentHash = &common.Hash{}
		} else {
			// Otherwise set latest valid hash to parent hash
			h := latestValid.Hash()
			currentHash = &h
		}
	}
	errorMsg := err.Error()
	return engine.PayloadStatusV1{Status: engine.INVALID, LatestValidHash: currentHash, ValidationError: &errorMsg}
}

// heartbeat loops indefinitely, and checks if there have been beacon client updates
// received in the last while. If not - or if they but strange ones - it warns the
// user that something might be off with their consensus node.
//
// TODO(karalabe): Spin this goroutine down somehow
func (api *ConsensusAPI) heartbeat() {
	// Sleep a bit on startup since there's obviously no beacon client yet
	// attached, so no need to print scary warnings to the user.
	time.Sleep(beaconUpdateStartupTimeout)

	// If the network is not yet merged/merging, don't bother continuing.
	if api.eth.BlockChain().Config().TerminalTotalDifficulty == nil {
		return
	}

	var offlineLogged time.Time

	for {
		// Sleep a bit and retrieve the last known consensus updates
		time.Sleep(5 * time.Second)

		api.lastTransitionLock.Lock()
		lastTransitionUpdate := api.lastTransitionUpdate
		api.lastTransitionLock.Unlock()

		api.lastForkchoiceLock.Lock()
		lastForkchoiceUpdate := api.lastForkchoiceUpdate
		api.lastForkchoiceLock.Unlock()

		api.lastNewPayloadLock.Lock()
		lastNewPayloadUpdate := api.lastNewPayloadUpdate
		api.lastNewPayloadLock.Unlock()

		// If there have been no updates for the past while, warn the user
		// that the beacon client is probably offline
		if api.eth.BlockChain().Config().TerminalTotalDifficultyPassed || api.eth.Merger().TDDReached() {
			if time.Since(lastForkchoiceUpdate) <= beaconUpdateConsensusTimeout || time.Since(lastNewPayloadUpdate) <= beaconUpdateConsensusTimeout {
				offlineLogged = time.Time{}
				continue
			}

			if time.Since(offlineLogged) > beaconUpdateWarnFrequency {
				if lastForkchoiceUpdate.IsZero() && lastNewPayloadUpdate.IsZero() {
					if lastTransitionUpdate.IsZero() {
						log.Warn("Post-merge network, but no beacon client seen. Please launch one to follow the chain!")
					} else {
						log.Warn("Beacon client online, but never received consensus updates. Please ensure your beacon client is operational to follow the chain!")
					}
				} else {
					log.Warn("Beacon client online, but no consensus updates received in a while. Please fix your beacon client to follow the chain!")
				}
				offlineLogged = time.Now()
			}
			continue
		}
	}
}

// ExchangeCapabilities returns the current methods provided by this node.
func (api *ConsensusAPI) ExchangeCapabilities([]string) []string {
	return caps
}

// GetPayloadBodiesByHashV1 implements engine_getPayloadBodiesByHashV1 which allows for retrieval of a list
// of block bodies by the engine api.
func (api *ConsensusAPI) GetPayloadBodiesByHashV1(hashes []common.Hash) []*engine.ExecutionPayloadBodyV1 {
	bodies := make([]*engine.ExecutionPayloadBodyV1, len(hashes))
	for i, hash := range hashes {
		block := api.eth.BlockChain().GetBlockByHash(hash)
		bodies[i] = getBody(block)
	}
	return bodies
}

// GetPayloadBodiesByRangeV1 implements engine_getPayloadBodiesByRangeV1 which allows for retrieval of a range
// of block bodies by the engine api.
func (api *ConsensusAPI) GetPayloadBodiesByRangeV1(start, count hexutil.Uint64) ([]*engine.ExecutionPayloadBodyV1, error) {
	if start == 0 || count == 0 {
		return nil, engine.InvalidParams.With(fmt.Errorf("invalid start or count, start: %v count: %v", start, count))
	}
	if count > 1024 {
		return nil, engine.TooLargeRequest.With(fmt.Errorf("requested count too large: %v", count))
	}
	// limit count up until current
	current := api.eth.BlockChain().CurrentBlock().Number.Uint64()
	last := uint64(start) + uint64(count) - 1
	if last > current {
		last = current
	}
	bodies := make([]*engine.ExecutionPayloadBodyV1, 0, uint64(count))
	for i := uint64(start); i <= last; i++ {
		block := api.eth.BlockChain().GetBlockByNumber(i)
		bodies = append(bodies, getBody(block))
	}
	return bodies, nil
}

func getBody(block *types.Block) *engine.ExecutionPayloadBodyV1 {
	if block == nil {
		return nil
	}

	var (
		body        = block.Body()
		txs         = make([]hexutil.Bytes, len(body.Transactions))
		withdrawals = body.Withdrawals
	)

	for j, tx := range body.Transactions {
		data, _ := tx.MarshalBinary()
		txs[j] = hexutil.Bytes(data)
	}

	// Post-shanghai withdrawals MUST be set to empty slice instead of nil
	if withdrawals == nil && block.Header().WithdrawalsHash != nil {
		withdrawals = make([]*types.Withdrawal, 0)
	}

	return &engine.ExecutionPayloadBodyV1{
		TransactionData: txs,
		Withdrawals:     withdrawals,
	}
}<|MERGE_RESOLUTION|>--- conflicted
+++ resolved
@@ -181,47 +181,7 @@
 			return engine.STATUS_INVALID, engine.UnsupportedFork.With(errors.New("forkchoiceUpdateV1 called after shanghai"))
 		}
 	}
-<<<<<<< HEAD
-	return api.forkchoiceUpdated(update, attr)
-}
-
-// ForkchoiceUpdatedV2 is equivalent to V1 with the addition of withdrawals in the payload attributes.
-func (api *ConsensusAPI) ForkchoiceUpdatedV2(update engine.ForkchoiceStateV1, attr *engine.PayloadAttributes) (engine.ForkChoiceResponse, error) {
-	if attr != nil {
-		if attr.Withdrawals == nil {
-			return engine.STATUS_INVALID, engine.InvalidParams.With(errors.New("missing withdrawals"))
-		}
-		if attr.BeaconRoot != nil {
-			return engine.STATUS_INVALID, engine.InvalidParams.With(errors.New("unexpected beacon root"))
-		}
-		c := api.eth.BlockChain().Config()
-		if !c.IsShanghai(c.LondonBlock, attr.Timestamp) {
-			return engine.STATUS_INVALID, engine.UnsupportedFork.With(errors.New("forkchoiceUpdateV2 should only be called during shanghai"))
-		}
-		if c.IsCancun(c.LondonBlock, attr.Timestamp) {
-			return engine.STATUS_INVALID, engine.UnsupportedFork.With(errors.New("forkchoiceUpdateV2 should only be called during shanghai"))
-		}
-	}
-	return api.forkchoiceUpdated(update, attr)
-}
-
-// ForkchoiceUpdatedV3 is equivalent to V2 with the addition of parent beacon block root in the payload attributes.
-func (api *ConsensusAPI) ForkchoiceUpdatedV3(update engine.ForkchoiceStateV1, attr *engine.PayloadAttributes) (engine.ForkChoiceResponse, error) {
-	if attr != nil {
-		if attr.Withdrawals == nil {
-			return engine.STATUS_INVALID, engine.InvalidParams.With(errors.New("missing withdrawals"))
-		}
-		if attr.BeaconRoot == nil {
-			return engine.STATUS_INVALID, engine.InvalidParams.With(errors.New("missing beacon root"))
-		}
-		c := api.eth.BlockChain().Config()
-		if !c.IsCancun(c.LondonBlock, attr.Timestamp) {
-			return engine.STATUS_INVALID, engine.UnsupportedFork.With(errors.New("forkchoiceUpdateV3 should only be called during cancun"))
-		}
-	}
-	return api.forkchoiceUpdated(update, attr)
-=======
-	return api.forkchoiceUpdated(update, payloadAttributes, engine.PayloadV1)
+	return api.forkchoiceUpdated(update, attr, engine.PayloadV1)
 }
 
 // ForkchoiceUpdatedV2 is equivalent to V1 with the addition of withdrawals in the payload attributes.
@@ -256,7 +216,6 @@
 		}
 	}
 	return api.forkchoiceUpdated(update, params, engine.PayloadV3)
->>>>>>> 6e6c723b
 }
 
 func (api *ConsensusAPI) forkchoiceUpdated(update engine.ForkchoiceStateV1, payloadAttributes *engine.PayloadAttributes, payloadVersion engine.PayloadVersion) (engine.ForkChoiceResponse, error) {
@@ -404,11 +363,8 @@
 			Random:       payloadAttributes.Random,
 			Withdrawals:  payloadAttributes.Withdrawals,
 			BeaconRoot:   payloadAttributes.BeaconRoot,
-<<<<<<< HEAD
+			Version:      payloadVersion,
 			BlockHook:    nil,
-=======
-			Version:      payloadVersion,
->>>>>>> 6e6c723b
 		}
 		id := args.Id()
 		// If we already are busy generating this work, then we do not need
@@ -471,49 +427,19 @@
 
 // GetPayloadV2 returns a cached payload by id.
 func (api *ConsensusAPI) GetPayloadV2(payloadID engine.PayloadID) (*engine.ExecutionPayloadEnvelope, error) {
-<<<<<<< HEAD
-	data, err := api.getPayload(payloadID, false)
-	if err != nil {
-		return nil, err
-	}
-	p := data.ExecutionPayload
-	if p.Withdrawals == nil {
-		return nil, engine.UnsupportedFork.With(errors.New("GetPayloadV2 called for pre-shanghai payload"))
-	}
-	if p.ExcessBlobGas != nil {
-		return nil, engine.UnsupportedFork.With(errors.New("GetPayloadV2 called for cancun payload"))
-	}
-	return data, nil
-=======
 	version := payloadID.Version()
 	if version != engine.PayloadV1 && version != engine.PayloadV2 {
 		return nil, engine.UnsupportedFork
 	}
 	return api.getPayload(payloadID, false)
->>>>>>> 6e6c723b
 }
 
 // GetPayloadV3 returns a cached payload by id.
 func (api *ConsensusAPI) GetPayloadV3(payloadID engine.PayloadID) (*engine.ExecutionPayloadEnvelope, error) {
-<<<<<<< HEAD
-	data, err := api.getPayload(payloadID, false)
-	if err != nil {
-		return nil, err
-	}
-	p := data.ExecutionPayload
-	if p.Withdrawals == nil {
-		return nil, engine.UnsupportedFork.With(errors.New("GetPayloadV3 called for pre-shanghai payload"))
-	}
-	if p.ExcessBlobGas == nil {
-		return nil, engine.UnsupportedFork.With(errors.New("GetPayloadV3 called for pre-cancun payload"))
-	}
-	return data, nil
-=======
 	if payloadID.Version() != engine.PayloadV3 {
 		return nil, engine.UnsupportedFork
 	}
 	return api.getPayload(payloadID, false)
->>>>>>> 6e6c723b
 }
 
 func (api *ConsensusAPI) getPayload(payloadID engine.PayloadID, full bool) (*engine.ExecutionPayloadEnvelope, error) {
@@ -613,12 +539,7 @@
 	block, err := engine.ExecutableDataToBlock(params, versionedHashes, beaconRoot)
 	if err != nil {
 		log.Warn("Invalid NewPayload params", "params", params, "error", err)
-<<<<<<< HEAD
-		errMsg := err.Error()
-		return engine.PayloadStatusV1{Status: engine.INVALID, LatestValidHash: nil, ValidationError: &errMsg}, nil
-=======
 		return api.invalid(err, nil), nil
->>>>>>> 6e6c723b
 	}
 	// Stash away the last update to warn the user if the beacon client goes offline
 	api.lastNewPayloadLock.Lock()
