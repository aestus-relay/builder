--- conflicted
+++ resolved
@@ -183,41 +183,6 @@
 	return api.forkchoiceUpdated(update, payloadAttributes, engine.PayloadV1, false)
 }
 
-<<<<<<< HEAD
-// ForkchoiceUpdatedV2 is equivalent to V1 with the addition of withdrawals in the payload attributes.
-func (api *ConsensusAPI) ForkchoiceUpdatedV2(update engine.ForkchoiceStateV1, params *engine.PayloadAttributes) (engine.ForkChoiceResponse, error) {
-	if params != nil {
-		if params.Withdrawals == nil {
-			return engine.STATUS_INVALID, engine.InvalidParams.With(errors.New("missing withdrawals"))
-		}
-		if params.BeaconRoot != nil {
-			return engine.STATUS_INVALID, engine.InvalidParams.With(errors.New("unexpected beacon root"))
-		}
-		if api.eth.BlockChain().Config().LatestFork(params.Timestamp) != forks.Shanghai {
-			return engine.STATUS_INVALID, engine.UnsupportedFork.With(errors.New("forkchoiceUpdatedV2 must only be called for shanghai payloads"))
-		}
-	}
-	return api.forkchoiceUpdated(update, params, engine.PayloadV2, false)
-}
-
-// ForkchoiceUpdatedV3 is equivalent to V2 with the addition of parent beacon block root in the payload attributes.
-func (api *ConsensusAPI) ForkchoiceUpdatedV3(update engine.ForkchoiceStateV1, params *engine.PayloadAttributes) (engine.ForkChoiceResponse, error) {
-	if params != nil {
-		// TODO(matt): according to https://github.com/ethereum/execution-apis/pull/498,
-		// payload attributes that are invalid should return error
-		// engine.InvalidPayloadAttributes. Once hive updates this, we should update
-		// on our end.
-		if params.Withdrawals == nil {
-			return engine.STATUS_INVALID, engine.InvalidParams.With(errors.New("missing withdrawals"))
-		}
-		if params.BeaconRoot == nil {
-			return engine.STATUS_INVALID, engine.InvalidParams.With(errors.New("missing beacon root"))
-		}
-		if api.eth.BlockChain().Config().LatestFork(params.Timestamp) != forks.Cancun {
-			return engine.STATUS_INVALID, engine.UnsupportedFork.With(errors.New("forkchoiceUpdatedV3 must only be called for cancun payloads"))
-		}
-	}
-=======
 // ForkchoiceUpdatedV2 is equivalent to V1 with the addition of withdrawals in the payload
 // attributes. It supports both PayloadAttributesV1 and PayloadAttributesV2.
 func (api *ConsensusAPI) ForkchoiceUpdatedV2(update engine.ForkchoiceStateV1, params *engine.PayloadAttributes) (engine.ForkChoiceResponse, error) {
@@ -259,7 +224,6 @@
 			return engine.STATUS_INVALID, engine.UnsupportedFork.With(errors.New("forkchoiceUpdatedV3 must only be called for cancun payloads"))
 		}
 	}
->>>>>>> 02eb36af
 	// TODO(matt): the spec requires that fcu is applied when called on a valid
 	// hash, even if params are wrong. To do this we need to split up
 	// forkchoiceUpdate into a function that only updates the head and then a
@@ -413,10 +377,7 @@
 			Withdrawals:  payloadAttributes.Withdrawals,
 			BeaconRoot:   payloadAttributes.BeaconRoot,
 			Version:      payloadVersion,
-<<<<<<< HEAD
 			BlockHook:    nil,
-=======
->>>>>>> 02eb36af
 		}
 		id := args.Id()
 		// If we already are busy generating this work, then we do not need
