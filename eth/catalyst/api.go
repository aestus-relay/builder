// Copyright 2021 The go-ethereum Authors
// This file is part of the go-ethereum library.
//
// The go-ethereum library is free software: you can redistribute it and/or modify
// it under the terms of the GNU Lesser General Public License as published by
// the Free Software Foundation, either version 3 of the License, or
// (at your option) any later version.
//
// The go-ethereum library is distributed in the hope that it will be useful,
// but WITHOUT ANY WARRANTY; without even the implied warranty of
// MERCHANTABILITY or FITNESS FOR A PARTICULAR PURPOSE. See the
// GNU Lesser General Public License for more details.
//
// You should have received a copy of the GNU Lesser General Public License
// along with the go-ethereum library. If not, see <http://www.gnu.org/licenses/>.

// Package catalyst implements the temporary eth1/eth2 RPC integration.
package catalyst

import (
	"errors"
	"fmt"
	"math/big"
	"sync"
	"time"

	"github.com/ethereum/go-ethereum/beacon/engine"
	"github.com/ethereum/go-ethereum/common"
	"github.com/ethereum/go-ethereum/common/hexutil"
	"github.com/ethereum/go-ethereum/core/rawdb"
	"github.com/ethereum/go-ethereum/core/types"
	"github.com/ethereum/go-ethereum/eth"
	"github.com/ethereum/go-ethereum/eth/downloader"
	"github.com/ethereum/go-ethereum/log"
	"github.com/ethereum/go-ethereum/miner"
	"github.com/ethereum/go-ethereum/node"
	"github.com/ethereum/go-ethereum/rpc"
)

// Register adds the engine API to the full node.
func Register(stack *node.Node, backend *eth.Ethereum) error {
	log.Warn("Engine API enabled", "protocol", "eth")
	stack.RegisterAPIs([]rpc.API{
		{
			Namespace:     "engine",
			Service:       NewConsensusAPI(backend),
			Authenticated: true,
		},
	})
	return nil
}

const (
	// invalidBlockHitEviction is the number of times an invalid block can be
	// referenced in forkchoice update or new payload before it is attempted
	// to be reprocessed again.
	invalidBlockHitEviction = 128

	// invalidTipsetsCap is the max number of recent block hashes tracked that
	// have lead to some bad ancestor block. It's just an OOM protection.
	invalidTipsetsCap = 512

	// beaconUpdateStartupTimeout is the time to wait for a beacon client to get
	// attached before starting to issue warnings.
	beaconUpdateStartupTimeout = 30 * time.Second

	// beaconUpdateConsensusTimeout is the max time allowed for a beacon client
	// to send a consensus update before it's considered offline and the user is
	// warned.
	beaconUpdateConsensusTimeout = 2 * time.Minute

	// beaconUpdateWarnFrequency is the frequency at which to warn the user that
	// the beacon client is offline.
	beaconUpdateWarnFrequency = 5 * time.Minute
)

// All methods provided over the engine endpoint.
var caps = []string{
	"engine_forkchoiceUpdatedV1",
	"engine_forkchoiceUpdatedV2",
	"engine_forkchoiceUpdatedV3",
	"engine_exchangeTransitionConfigurationV1",
	"engine_getPayloadV1",
	"engine_getPayloadV2",
	"engine_getPayloadV3",
	"engine_newPayloadV1",
	"engine_newPayloadV2",
	"engine_newPayloadV3",
	"engine_getPayloadBodiesByHashV1",
	"engine_getPayloadBodiesByRangeV1",
}

type ConsensusAPI struct {
	eth *eth.Ethereum

	remoteBlocks *headerQueue  // Cache of remote payloads received
	localBlocks  *payloadQueue // Cache of local payloads generated

	// The forkchoice update and new payload method require us to return the
	// latest valid hash in an invalid chain. To support that return, we need
	// to track historical bad blocks as well as bad tipsets in case a chain
	// is constantly built on it.
	//
	// There are a few important caveats in this mechanism:
	//   - The bad block tracking is ephemeral, in-memory only. We must never
	//     persist any bad block information to disk as a bug in Geth could end
	//     up blocking a valid chain, even if a later Geth update would accept
	//     it.
	//   - Bad blocks will get forgotten after a certain threshold of import
	//     attempts and will be retried. The rationale is that if the network
	//     really-really-really tries to feed us a block, we should give it a
	//     new chance, perhaps us being racey instead of the block being legit
	//     bad (this happened in Geth at a point with import vs. pending race).
	//   - Tracking all the blocks built on top of the bad one could be a bit
	//     problematic, so we will only track the head chain segment of a bad
	//     chain to allow discarding progressing bad chains and side chains,
	//     without tracking too much bad data.
	invalidBlocksHits map[common.Hash]int           // Ephemeral cache to track invalid blocks and their hit count
	invalidTipsets    map[common.Hash]*types.Header // Ephemeral cache to track invalid tipsets and their bad ancestor
	invalidLock       sync.Mutex                    // Protects the invalid maps from concurrent access

	// Geth can appear to be stuck or do strange things if the beacon client is
	// offline or is sending us strange data. Stash some update stats away so
	// that we can warn the user and not have them open issues on our tracker.
	lastTransitionUpdate time.Time
	lastTransitionLock   sync.Mutex
	lastForkchoiceUpdate time.Time
	lastForkchoiceLock   sync.Mutex
	lastNewPayloadUpdate time.Time
	lastNewPayloadLock   sync.Mutex

	forkchoiceLock sync.Mutex // Lock for the forkChoiceUpdated method
	newPayloadLock sync.Mutex // Lock for the NewPayload method
}

// NewConsensusAPI creates a new consensus api for the given backend.
// The underlying blockchain needs to have a valid terminal total difficulty set.
func NewConsensusAPI(eth *eth.Ethereum) *ConsensusAPI {
	api := newConsensusAPIWithoutHeartbeat(eth)
	go api.heartbeat()
	return api
}

// newConsensusAPIWithoutHeartbeat creates a new consensus api for the SimulatedBeacon Node.
func newConsensusAPIWithoutHeartbeat(eth *eth.Ethereum) *ConsensusAPI {
	if eth.BlockChain().Config().TerminalTotalDifficulty == nil {
		log.Warn("Engine API started but chain not configured for merge yet")
	}
	api := &ConsensusAPI{
		eth:               eth,
		remoteBlocks:      newHeaderQueue(),
		localBlocks:       newPayloadQueue(),
		invalidBlocksHits: make(map[common.Hash]int),
		invalidTipsets:    make(map[common.Hash]*types.Header),
	}
	eth.Downloader().SetBadBlockCallback(api.setInvalidAncestor)
	return api
}

// ForkchoiceUpdatedV1 has several responsibilities:
//
// We try to set our blockchain to the headBlock.
//
// If the method is called with an empty head block: we return success, which can be used
// to check if the engine API is enabled.
//
// If the total difficulty was not reached: we return INVALID.
//
// If the finalizedBlockHash is set: we check if we have the finalizedBlockHash in our db,
// if not we start a sync.
//
// If there are payloadAttributes: we try to assemble a block with the payloadAttributes
// and return its payloadID.
func (api *ConsensusAPI) ForkchoiceUpdatedV1(update engine.ForkchoiceStateV1, payloadAttributes *engine.PayloadAttributes) (engine.ForkChoiceResponse, error) {
	if payloadAttributes != nil {
		if payloadAttributes.Withdrawals != nil {
			return engine.STATUS_INVALID, engine.InvalidParams.With(errors.New("withdrawals not supported in V1"))
		}
		if api.eth.BlockChain().Config().IsShanghai(api.eth.BlockChain().Config().LondonBlock, payloadAttributes.Timestamp) {
			return engine.STATUS_INVALID, engine.InvalidParams.With(errors.New("forkChoiceUpdateV1 called post-shanghai"))
		}
	}
	return api.forkchoiceUpdated(update, payloadAttributes)
}

// ForkchoiceUpdatedV2 is equivalent to V1 with the addition of withdrawals in the payload attributes.
func (api *ConsensusAPI) ForkchoiceUpdatedV2(update engine.ForkchoiceStateV1, payloadAttributes *engine.PayloadAttributes) (engine.ForkChoiceResponse, error) {
	if payloadAttributes != nil {
		if err := api.verifyPayloadAttributes(payloadAttributes); err != nil {
			return engine.STATUS_INVALID, engine.InvalidParams.With(err)
		}
	}
	return api.forkchoiceUpdated(update, payloadAttributes)
}

// ForkchoiceUpdatedV3 is equivalent to V2 with the addition of parent beacon block root in the payload attributes.
func (api *ConsensusAPI) ForkchoiceUpdatedV3(update engine.ForkchoiceStateV1, payloadAttributes *engine.PayloadAttributes) (engine.ForkChoiceResponse, error) {
	if payloadAttributes != nil {
		if err := api.verifyPayloadAttributes(payloadAttributes); err != nil {
			return engine.STATUS_INVALID, engine.InvalidParams.With(err)
		}
	}
	return api.forkchoiceUpdated(update, payloadAttributes)
}

func (api *ConsensusAPI) verifyPayloadAttributes(attr *engine.PayloadAttributes) error {
	c := api.eth.BlockChain().Config()

	// Verify withdrawals attribute for Shanghai.
	if err := checkAttribute(c.IsShanghai, attr.Withdrawals != nil, attr.Timestamp); err != nil {
		return fmt.Errorf("invalid withdrawals: %w", err)
	}
	// Verify beacon root attribute for Cancun.
	if err := checkAttribute(c.IsCancun, attr.BeaconRoot != nil, attr.Timestamp); err != nil {
		return fmt.Errorf("invalid parent beacon block root: %w", err)
	}
	return nil
}

func checkAttribute(active func(*big.Int, uint64) bool, exists bool, time uint64) error {
	if active(common.Big0, time) && !exists {
		return errors.New("fork active, missing expected attribute")
	}
	if !active(common.Big0, time) && exists {
		return errors.New("fork inactive, unexpected attribute set")
	}
	return nil
}

func (api *ConsensusAPI) forkchoiceUpdated(update engine.ForkchoiceStateV1, payloadAttributes *engine.PayloadAttributes) (engine.ForkChoiceResponse, error) {
	api.forkchoiceLock.Lock()
	defer api.forkchoiceLock.Unlock()

	log.Trace("Engine API request received", "method", "ForkchoiceUpdated", "head", update.HeadBlockHash, "finalized", update.FinalizedBlockHash, "safe", update.SafeBlockHash)
	if update.HeadBlockHash == (common.Hash{}) {
		log.Warn("Forkchoice requested update to zero hash")
		return engine.STATUS_INVALID, nil // TODO(karalabe): Why does someone send us this?
	}
	// Stash away the last update to warn the user if the beacon client goes offline
	api.lastForkchoiceLock.Lock()
	api.lastForkchoiceUpdate = time.Now()
	api.lastForkchoiceLock.Unlock()

	// Check whether we have the block yet in our database or not. If not, we'll
	// need to either trigger a sync, or to reject this forkchoice update for a
	// reason.
	block := api.eth.BlockChain().GetBlockByHash(update.HeadBlockHash)
	if block == nil {
		// If this block was previously invalidated, keep rejecting it here too
		if res := api.checkInvalidAncestor(update.HeadBlockHash, update.HeadBlockHash); res != nil {
			return engine.ForkChoiceResponse{PayloadStatus: *res, PayloadID: nil}, nil
		}
		// If the head hash is unknown (was not given to us in a newPayload request),
		// we cannot resolve the header, so not much to do. This could be extended in
		// the future to resolve from the `eth` network, but it's an unexpected case
		// that should be fixed, not papered over.
		header := api.remoteBlocks.get(update.HeadBlockHash)
		if header == nil {
			log.Warn("Forkchoice requested unknown head", "hash", update.HeadBlockHash)
			return engine.STATUS_SYNCING, nil
		}
		// If the finalized hash is known, we can direct the downloader to move
		// potentially more data to the freezer from the get go.
		finalized := api.remoteBlocks.get(update.FinalizedBlockHash)

		// Header advertised via a past newPayload request. Start syncing to it.
		// Before we do however, make sure any legacy sync in switched off so we
		// don't accidentally have 2 cycles running.
		if merger := api.eth.Merger(); !merger.TDDReached() {
			merger.ReachTTD()
			api.eth.Downloader().Cancel()
		}
		context := []interface{}{"number", header.Number, "hash", header.Hash()}
		if update.FinalizedBlockHash != (common.Hash{}) {
			if finalized == nil {
				context = append(context, []interface{}{"finalized", "unknown"}...)
			} else {
				context = append(context, []interface{}{"finalized", finalized.Number}...)
			}
		}
		log.Info("Forkchoice requested sync to new head", context...)
		if err := api.eth.Downloader().BeaconSync(api.eth.SyncMode(), header, finalized); err != nil {
			return engine.STATUS_SYNCING, err
		}
		return engine.STATUS_SYNCING, nil
	}
	// Block is known locally, just sanity check that the beacon client does not
	// attempt to push us back to before the merge.
	if block.Difficulty().BitLen() > 0 || block.NumberU64() == 0 {
		var (
			td  = api.eth.BlockChain().GetTd(update.HeadBlockHash, block.NumberU64())
			ptd = api.eth.BlockChain().GetTd(block.ParentHash(), block.NumberU64()-1)
			ttd = api.eth.BlockChain().Config().TerminalTotalDifficulty
		)
		if td == nil || (block.NumberU64() > 0 && ptd == nil) {
			log.Error("TDs unavailable for TTD check", "number", block.NumberU64(), "hash", update.HeadBlockHash, "td", td, "parent", block.ParentHash(), "ptd", ptd)
			return engine.STATUS_INVALID, errors.New("TDs unavailable for TDD check")
		}
		if td.Cmp(ttd) < 0 {
			log.Error("Refusing beacon update to pre-merge", "number", block.NumberU64(), "hash", update.HeadBlockHash, "diff", block.Difficulty(), "age", common.PrettyAge(time.Unix(int64(block.Time()), 0)))
			return engine.ForkChoiceResponse{PayloadStatus: engine.INVALID_TERMINAL_BLOCK, PayloadID: nil}, nil
		}
		if block.NumberU64() > 0 && ptd.Cmp(ttd) >= 0 {
			log.Error("Parent block is already post-ttd", "number", block.NumberU64(), "hash", update.HeadBlockHash, "diff", block.Difficulty(), "age", common.PrettyAge(time.Unix(int64(block.Time()), 0)))
			return engine.ForkChoiceResponse{PayloadStatus: engine.INVALID_TERMINAL_BLOCK, PayloadID: nil}, nil
		}
	}
	valid := func(id *engine.PayloadID) engine.ForkChoiceResponse {
		return engine.ForkChoiceResponse{
			PayloadStatus: engine.PayloadStatusV1{Status: engine.VALID, LatestValidHash: &update.HeadBlockHash},
			PayloadID:     id,
		}
	}
	if rawdb.ReadCanonicalHash(api.eth.ChainDb(), block.NumberU64()) != update.HeadBlockHash {
		// Block is not canonical, set head.
		if latestValid, err := api.eth.BlockChain().SetCanonical(block); err != nil {
			return engine.ForkChoiceResponse{PayloadStatus: engine.PayloadStatusV1{Status: engine.INVALID, LatestValidHash: &latestValid}}, err
		}
	} else if api.eth.BlockChain().CurrentBlock().Hash() == update.HeadBlockHash {
		// If the specified head matches with our local head, do nothing and keep
		// generating the payload. It's a special corner case that a few slots are
		// missing and we are requested to generate the payload in slot.
	} else {
		// If the head block is already in our canonical chain, the beacon client is
		// probably resyncing. Ignore the update.
		log.Info("Ignoring beacon update to old head", "number", block.NumberU64(), "hash", update.HeadBlockHash, "age", common.PrettyAge(time.Unix(int64(block.Time()), 0)), "have", api.eth.BlockChain().CurrentBlock().Number)
		return valid(nil), nil
	}
	api.eth.SetSynced()

	// If the beacon client also advertised a finalized block, mark the local
	// chain final and completely in PoS mode.
	if update.FinalizedBlockHash != (common.Hash{}) {
		if merger := api.eth.Merger(); !merger.PoSFinalized() {
			merger.FinalizePoS()
		}
		// If the finalized block is not in our canonical tree, somethings wrong
		finalBlock := api.eth.BlockChain().GetBlockByHash(update.FinalizedBlockHash)
		if finalBlock == nil {
			log.Warn("Final block not available in database", "hash", update.FinalizedBlockHash)
			return engine.STATUS_INVALID, engine.InvalidForkChoiceState.With(errors.New("final block not available in database"))
		} else if rawdb.ReadCanonicalHash(api.eth.ChainDb(), finalBlock.NumberU64()) != update.FinalizedBlockHash {
			log.Warn("Final block not in canonical chain", "number", block.NumberU64(), "hash", update.HeadBlockHash)
			return engine.STATUS_INVALID, engine.InvalidForkChoiceState.With(errors.New("final block not in canonical chain"))
		}
		// Set the finalized block
		api.eth.BlockChain().SetFinalized(finalBlock.Header())
	}
	// Check if the safe block hash is in our canonical tree, if not somethings wrong
	if update.SafeBlockHash != (common.Hash{}) {
		safeBlock := api.eth.BlockChain().GetBlockByHash(update.SafeBlockHash)
		if safeBlock == nil {
			log.Warn("Safe block not available in database")
			return engine.STATUS_INVALID, engine.InvalidForkChoiceState.With(errors.New("safe block not available in database"))
		}
		if rawdb.ReadCanonicalHash(api.eth.ChainDb(), safeBlock.NumberU64()) != update.SafeBlockHash {
			log.Warn("Safe block not in canonical chain")
			return engine.STATUS_INVALID, engine.InvalidForkChoiceState.With(errors.New("safe block not in canonical chain"))
		}
		// Set the safe block
		api.eth.BlockChain().SetSafe(safeBlock.Header())
	}
	// If payload generation was requested, create a new block to be potentially
	// sealed by the beacon client. The payload will be requested later, and we
	// will replace it arbitrarily many times in between.
	if payloadAttributes != nil {
		args := &miner.BuildPayloadArgs{
			Parent:       update.HeadBlockHash,
			Timestamp:    payloadAttributes.Timestamp,
			FeeRecipient: payloadAttributes.SuggestedFeeRecipient,
			GasLimit:     payloadAttributes.GasLimit,
			Random:       payloadAttributes.Random,
			Withdrawals:  payloadAttributes.Withdrawals,
<<<<<<< HEAD
			BlockHook:    nil,
=======
			BeaconRoot:   payloadAttributes.BeaconRoot,
>>>>>>> 7371b381
		}
		id := args.Id()
		// If we already are busy generating this work, then we do not need
		// to start a second process.
		if api.localBlocks.has(id) {
			return valid(&id), nil
		}
		payload, err := api.eth.Miner().BuildPayload(args)
		if err != nil {
			log.Error("Failed to build payload", "err", err)
			return valid(nil), engine.InvalidPayloadAttributes.With(err)
		}
		api.localBlocks.put(id, payload)
		return valid(&id), nil
	}
	return valid(nil), nil
}

// ExchangeTransitionConfigurationV1 checks the given configuration against
// the configuration of the node.
func (api *ConsensusAPI) ExchangeTransitionConfigurationV1(config engine.TransitionConfigurationV1) (*engine.TransitionConfigurationV1, error) {
	log.Trace("Engine API request received", "method", "ExchangeTransitionConfiguration", "ttd", config.TerminalTotalDifficulty)
	if config.TerminalTotalDifficulty == nil {
		return nil, errors.New("invalid terminal total difficulty")
	}
	// Stash away the last update to warn the user if the beacon client goes offline
	api.lastTransitionLock.Lock()
	api.lastTransitionUpdate = time.Now()
	api.lastTransitionLock.Unlock()

	ttd := api.eth.BlockChain().Config().TerminalTotalDifficulty
	if ttd == nil || ttd.Cmp(config.TerminalTotalDifficulty.ToInt()) != 0 {
		log.Warn("Invalid TTD configured", "geth", ttd, "beacon", config.TerminalTotalDifficulty)
		return nil, fmt.Errorf("invalid ttd: execution %v consensus %v", ttd, config.TerminalTotalDifficulty)
	}
	if config.TerminalBlockHash != (common.Hash{}) {
		if hash := api.eth.BlockChain().GetCanonicalHash(uint64(config.TerminalBlockNumber)); hash == config.TerminalBlockHash {
			return &engine.TransitionConfigurationV1{
				TerminalTotalDifficulty: (*hexutil.Big)(ttd),
				TerminalBlockHash:       config.TerminalBlockHash,
				TerminalBlockNumber:     config.TerminalBlockNumber,
			}, nil
		}
		return nil, errors.New("invalid terminal block hash")
	}
	return &engine.TransitionConfigurationV1{TerminalTotalDifficulty: (*hexutil.Big)(ttd)}, nil
}

// GetPayloadV1 returns a cached payload by id.
func (api *ConsensusAPI) GetPayloadV1(payloadID engine.PayloadID) (*engine.ExecutableData, error) {
	data, err := api.getPayload(payloadID, false)
	if err != nil {
		return nil, err
	}
	return data.ExecutionPayload, nil
}

// GetPayloadV2 returns a cached payload by id.
func (api *ConsensusAPI) GetPayloadV2(payloadID engine.PayloadID) (*engine.ExecutionPayloadEnvelope, error) {
	return api.getPayload(payloadID, false)
}

// GetPayloadV3 returns a cached payload by id.
func (api *ConsensusAPI) GetPayloadV3(payloadID engine.PayloadID) (*engine.ExecutionPayloadEnvelope, error) {
	return api.getPayload(payloadID, false)
}

func (api *ConsensusAPI) getPayload(payloadID engine.PayloadID, full bool) (*engine.ExecutionPayloadEnvelope, error) {
	log.Trace("Engine API request received", "method", "GetPayload", "id", payloadID)
	data := api.localBlocks.get(payloadID, full)
	if data == nil {
		return nil, engine.UnknownPayload
	}
	return data, nil
}

// NewPayloadV1 creates an Eth1 block, inserts it in the chain, and returns the status of the chain.
func (api *ConsensusAPI) NewPayloadV1(params engine.ExecutableData) (engine.PayloadStatusV1, error) {
	if params.Withdrawals != nil {
		return engine.PayloadStatusV1{Status: engine.INVALID}, engine.InvalidParams.With(errors.New("withdrawals not supported in V1"))
	}
	return api.newPayload(params, nil, nil)
}

// NewPayloadV2 creates an Eth1 block, inserts it in the chain, and returns the status of the chain.
func (api *ConsensusAPI) NewPayloadV2(params engine.ExecutableData) (engine.PayloadStatusV1, error) {
	if api.eth.BlockChain().Config().IsShanghai(new(big.Int).SetUint64(params.Number), params.Timestamp) {
		if params.Withdrawals == nil {
			return engine.PayloadStatusV1{Status: engine.INVALID}, engine.InvalidParams.With(errors.New("nil withdrawals post-shanghai"))
		}
	} else if params.Withdrawals != nil {
		return engine.PayloadStatusV1{Status: engine.INVALID}, engine.InvalidParams.With(errors.New("non-nil withdrawals pre-shanghai"))
	}
	if api.eth.BlockChain().Config().IsCancun(new(big.Int).SetUint64(params.Number), params.Timestamp) {
		return engine.PayloadStatusV1{Status: engine.INVALID}, engine.InvalidParams.With(errors.New("newPayloadV2 called post-cancun"))
	}
	return api.newPayload(params, nil, nil)
}

// NewPayloadV3 creates an Eth1 block, inserts it in the chain, and returns the status of the chain.
func (api *ConsensusAPI) NewPayloadV3(params engine.ExecutableData, versionedHashes []common.Hash, beaconRoot *common.Hash) (engine.PayloadStatusV1, error) {
	if params.ExcessBlobGas == nil {
		return engine.PayloadStatusV1{Status: engine.INVALID}, engine.InvalidParams.With(errors.New("nil excessBlobGas post-cancun"))
	}
	if params.BlobGasUsed == nil {
		return engine.PayloadStatusV1{Status: engine.INVALID}, engine.InvalidParams.With(errors.New("nil params.BlobGasUsed post-cancun"))
	}
	if versionedHashes == nil {
		return engine.PayloadStatusV1{Status: engine.INVALID}, engine.InvalidParams.With(errors.New("nil versionedHashes post-cancun"))
	}
	if beaconRoot == nil {
		return engine.PayloadStatusV1{Status: engine.INVALID}, engine.InvalidParams.With(errors.New("nil parentBeaconBlockRoot post-cancun"))
	}

	if !api.eth.BlockChain().Config().IsCancun(new(big.Int).SetUint64(params.Number), params.Timestamp) {
		return engine.PayloadStatusV1{Status: engine.INVALID}, engine.UnsupportedFork.With(errors.New("newPayloadV3 called pre-cancun"))
	}

	return api.newPayload(params, versionedHashes, beaconRoot)
}

func (api *ConsensusAPI) newPayload(params engine.ExecutableData, versionedHashes []common.Hash, beaconRoot *common.Hash) (engine.PayloadStatusV1, error) {
	// The locking here is, strictly, not required. Without these locks, this can happen:
	//
	// 1. NewPayload( execdata-N ) is invoked from the CL. It goes all the way down to
	//      api.eth.BlockChain().InsertBlockWithoutSetHead, where it is blocked on
	//      e.g database compaction.
	// 2. The call times out on the CL layer, which issues another NewPayload (execdata-N) call.
	//    Similarly, this also get stuck on the same place. Importantly, since the
	//    first call has not gone through, the early checks for "do we already have this block"
	//    will all return false.
	// 3. When the db compaction ends, then N calls inserting the same payload are processed
	//    sequentially.
	// Hence, we use a lock here, to be sure that the previous call has finished before we
	// check whether we already have the block locally.
	api.newPayloadLock.Lock()
	defer api.newPayloadLock.Unlock()

	log.Trace("Engine API request received", "method", "NewPayload", "number", params.Number, "hash", params.BlockHash)
	block, err := engine.ExecutableDataToBlock(params, versionedHashes, beaconRoot)
	if err != nil {
		log.Warn("Invalid NewPayload params", "params", params, "error", err)
		return engine.PayloadStatusV1{Status: engine.INVALID}, nil
	}
	// Stash away the last update to warn the user if the beacon client goes offline
	api.lastNewPayloadLock.Lock()
	api.lastNewPayloadUpdate = time.Now()
	api.lastNewPayloadLock.Unlock()

	// If we already have the block locally, ignore the entire execution and just
	// return a fake success.
	if block := api.eth.BlockChain().GetBlockByHash(params.BlockHash); block != nil {
		log.Warn("Ignoring already known beacon payload", "number", params.Number, "hash", params.BlockHash, "age", common.PrettyAge(time.Unix(int64(block.Time()), 0)))
		hash := block.Hash()
		return engine.PayloadStatusV1{Status: engine.VALID, LatestValidHash: &hash}, nil
	}
	// If this block was rejected previously, keep rejecting it
	if res := api.checkInvalidAncestor(block.Hash(), block.Hash()); res != nil {
		return *res, nil
	}
	// If the parent is missing, we - in theory - could trigger a sync, but that
	// would also entail a reorg. That is problematic if multiple sibling blocks
	// are being fed to us, and even more so, if some semi-distant uncle shortens
	// our live chain. As such, payload execution will not permit reorgs and thus
	// will not trigger a sync cycle. That is fine though, if we get a fork choice
	// update after legit payload executions.
	parent := api.eth.BlockChain().GetBlock(block.ParentHash(), block.NumberU64()-1)
	if parent == nil {
		return api.delayPayloadImport(block)
	}
	// We have an existing parent, do some sanity checks to avoid the beacon client
	// triggering too early
	var (
		ptd  = api.eth.BlockChain().GetTd(parent.Hash(), parent.NumberU64())
		ttd  = api.eth.BlockChain().Config().TerminalTotalDifficulty
		gptd = api.eth.BlockChain().GetTd(parent.ParentHash(), parent.NumberU64()-1)
	)
	if ptd.Cmp(ttd) < 0 {
		log.Warn("Ignoring pre-merge payload", "number", params.Number, "hash", params.BlockHash, "td", ptd, "ttd", ttd)
		return engine.INVALID_TERMINAL_BLOCK, nil
	}
	if parent.Difficulty().BitLen() > 0 && gptd != nil && gptd.Cmp(ttd) >= 0 {
		log.Error("Ignoring pre-merge parent block", "number", params.Number, "hash", params.BlockHash, "td", ptd, "ttd", ttd)
		return engine.INVALID_TERMINAL_BLOCK, nil
	}
	if block.Time() <= parent.Time() {
		log.Warn("Invalid timestamp", "parent", block.Time(), "block", block.Time())
		return api.invalid(errors.New("invalid timestamp"), parent.Header()), nil
	}
	// Another cornercase: if the node is in snap sync mode, but the CL client
	// tries to make it import a block. That should be denied as pushing something
	// into the database directly will conflict with the assumptions of snap sync
	// that it has an empty db that it can fill itself.
	if api.eth.SyncMode() != downloader.FullSync {
		return api.delayPayloadImport(block)
	}
	if !api.eth.BlockChain().HasBlockAndState(block.ParentHash(), block.NumberU64()-1) {
		api.remoteBlocks.put(block.Hash(), block.Header())
		log.Warn("State not available, ignoring new payload")
		return engine.PayloadStatusV1{Status: engine.ACCEPTED}, nil
	}
	log.Trace("Inserting block without sethead", "hash", block.Hash(), "number", block.Number)
	if err := api.eth.BlockChain().InsertBlockWithoutSetHead(block); err != nil {
		log.Warn("NewPayloadV1: inserting block failed", "error", err)

		api.invalidLock.Lock()
		api.invalidBlocksHits[block.Hash()] = 1
		api.invalidTipsets[block.Hash()] = block.Header()
		api.invalidLock.Unlock()

		return api.invalid(err, parent.Header()), nil
	}
	// We've accepted a valid payload from the beacon client. Mark the local
	// chain transitions to notify other subsystems (e.g. downloader) of the
	// behavioral change.
	if merger := api.eth.Merger(); !merger.TDDReached() {
		merger.ReachTTD()
		api.eth.Downloader().Cancel()
	}
	hash := block.Hash()
	return engine.PayloadStatusV1{Status: engine.VALID, LatestValidHash: &hash}, nil
}

// delayPayloadImport stashes the given block away for import at a later time,
// either via a forkchoice update or a sync extension. This method is meant to
// be called by the newpayload command when the block seems to be ok, but some
// prerequisite prevents it from being processed (e.g. no parent, or snap sync).
func (api *ConsensusAPI) delayPayloadImport(block *types.Block) (engine.PayloadStatusV1, error) {
	// Sanity check that this block's parent is not on a previously invalidated
	// chain. If it is, mark the block as invalid too.
	if res := api.checkInvalidAncestor(block.ParentHash(), block.Hash()); res != nil {
		return *res, nil
	}
	// Stash the block away for a potential forced forkchoice update to it
	// at a later time.
	api.remoteBlocks.put(block.Hash(), block.Header())

	// Although we don't want to trigger a sync, if there is one already in
	// progress, try to extend if with the current payload request to relieve
	// some strain from the forkchoice update.
	if err := api.eth.Downloader().BeaconExtend(api.eth.SyncMode(), block.Header()); err == nil {
		log.Debug("Payload accepted for sync extension", "number", block.NumberU64(), "hash", block.Hash())
		return engine.PayloadStatusV1{Status: engine.SYNCING}, nil
	}
	// Either no beacon sync was started yet, or it rejected the delivered
	// payload as non-integratable on top of the existing sync. We'll just
	// have to rely on the beacon client to forcefully update the head with
	// a forkchoice update request.
	if api.eth.SyncMode() == downloader.FullSync {
		// In full sync mode, failure to import a well-formed block can only mean
		// that the parent state is missing and the syncer rejected extending the
		// current cycle with the new payload.
		log.Warn("Ignoring payload with missing parent", "number", block.NumberU64(), "hash", block.Hash(), "parent", block.ParentHash())
	} else {
		// In non-full sync mode (i.e. snap sync) all payloads are rejected until
		// snap sync terminates as snap sync relies on direct database injections
		// and cannot afford concurrent out-if-band modifications via imports.
		log.Warn("Ignoring payload while snap syncing", "number", block.NumberU64(), "hash", block.Hash())
	}
	return engine.PayloadStatusV1{Status: engine.SYNCING}, nil
}

// setInvalidAncestor is a callback for the downloader to notify us if a bad block
// is encountered during the async sync.
func (api *ConsensusAPI) setInvalidAncestor(invalid *types.Header, origin *types.Header) {
	api.invalidLock.Lock()
	defer api.invalidLock.Unlock()

	api.invalidTipsets[origin.Hash()] = invalid
	api.invalidBlocksHits[invalid.Hash()]++
}

// checkInvalidAncestor checks whether the specified chain end links to a known
// bad ancestor. If yes, it constructs the payload failure response to return.
func (api *ConsensusAPI) checkInvalidAncestor(check common.Hash, head common.Hash) *engine.PayloadStatusV1 {
	api.invalidLock.Lock()
	defer api.invalidLock.Unlock()

	// If the hash to check is unknown, return valid
	invalid, ok := api.invalidTipsets[check]
	if !ok {
		return nil
	}
	// If the bad hash was hit too many times, evict it and try to reprocess in
	// the hopes that we have a data race that we can exit out of.
	badHash := invalid.Hash()

	api.invalidBlocksHits[badHash]++
	if api.invalidBlocksHits[badHash] >= invalidBlockHitEviction {
		log.Warn("Too many bad block import attempt, trying", "number", invalid.Number, "hash", badHash)
		delete(api.invalidBlocksHits, badHash)

		for descendant, badHeader := range api.invalidTipsets {
			if badHeader.Hash() == badHash {
				delete(api.invalidTipsets, descendant)
			}
		}
		return nil
	}
	// Not too many failures yet, mark the head of the invalid chain as invalid
	if check != head {
		log.Warn("Marked new chain head as invalid", "hash", head, "badnumber", invalid.Number, "badhash", badHash)
		for len(api.invalidTipsets) >= invalidTipsetsCap {
			for key := range api.invalidTipsets {
				delete(api.invalidTipsets, key)
				break
			}
		}
		api.invalidTipsets[head] = invalid
	}
	// If the last valid hash is the terminal pow block, return 0x0 for latest valid hash
	lastValid := &invalid.ParentHash
	if header := api.eth.BlockChain().GetHeader(invalid.ParentHash, invalid.Number.Uint64()-1); header != nil && header.Difficulty.Sign() != 0 {
		lastValid = &common.Hash{}
	}
	failure := "links to previously rejected block"
	return &engine.PayloadStatusV1{
		Status:          engine.INVALID,
		LatestValidHash: lastValid,
		ValidationError: &failure,
	}
}

// invalid returns a response "INVALID" with the latest valid hash supplied by latest or to the current head
// if no latestValid block was provided.
func (api *ConsensusAPI) invalid(err error, latestValid *types.Header) engine.PayloadStatusV1 {
	currentHash := api.eth.BlockChain().CurrentBlock().Hash()
	if latestValid != nil {
		// Set latest valid hash to 0x0 if parent is PoW block
		currentHash = common.Hash{}
		if latestValid.Difficulty.BitLen() == 0 {
			// Otherwise set latest valid hash to parent hash
			currentHash = latestValid.Hash()
		}
	}
	errorMsg := err.Error()
	return engine.PayloadStatusV1{Status: engine.INVALID, LatestValidHash: &currentHash, ValidationError: &errorMsg}
}

// heartbeat loops indefinitely, and checks if there have been beacon client updates
// received in the last while. If not - or if they but strange ones - it warns the
// user that something might be off with their consensus node.
//
// TODO(karalabe): Spin this goroutine down somehow
func (api *ConsensusAPI) heartbeat() {
	// Sleep a bit on startup since there's obviously no beacon client yet
	// attached, so no need to print scary warnings to the user.
	time.Sleep(beaconUpdateStartupTimeout)

	// If the network is not yet merged/merging, don't bother continuing.
	if api.eth.BlockChain().Config().TerminalTotalDifficulty == nil {
		return
	}

	var offlineLogged time.Time

	for {
		// Sleep a bit and retrieve the last known consensus updates
		time.Sleep(5 * time.Second)

		api.lastTransitionLock.Lock()
		lastTransitionUpdate := api.lastTransitionUpdate
		api.lastTransitionLock.Unlock()

		api.lastForkchoiceLock.Lock()
		lastForkchoiceUpdate := api.lastForkchoiceUpdate
		api.lastForkchoiceLock.Unlock()

		api.lastNewPayloadLock.Lock()
		lastNewPayloadUpdate := api.lastNewPayloadUpdate
		api.lastNewPayloadLock.Unlock()

		// If there have been no updates for the past while, warn the user
		// that the beacon client is probably offline
		if api.eth.BlockChain().Config().TerminalTotalDifficultyPassed || api.eth.Merger().TDDReached() {
			if time.Since(lastForkchoiceUpdate) <= beaconUpdateConsensusTimeout || time.Since(lastNewPayloadUpdate) <= beaconUpdateConsensusTimeout {
				offlineLogged = time.Time{}
				continue
			}

			if time.Since(offlineLogged) > beaconUpdateWarnFrequency {
				if lastForkchoiceUpdate.IsZero() && lastNewPayloadUpdate.IsZero() {
					if lastTransitionUpdate.IsZero() {
						log.Warn("Post-merge network, but no beacon client seen. Please launch one to follow the chain!")
					} else {
						log.Warn("Beacon client online, but never received consensus updates. Please ensure your beacon client is operational to follow the chain!")
					}
				} else {
					log.Warn("Beacon client online, but no consensus updates received in a while. Please fix your beacon client to follow the chain!")
				}
				offlineLogged = time.Now()
			}
			continue
		}
	}
}

// ExchangeCapabilities returns the current methods provided by this node.
func (api *ConsensusAPI) ExchangeCapabilities([]string) []string {
	return caps
}

// GetPayloadBodiesByHashV1 implements engine_getPayloadBodiesByHashV1 which allows for retrieval of a list
// of block bodies by the engine api.
func (api *ConsensusAPI) GetPayloadBodiesByHashV1(hashes []common.Hash) []*engine.ExecutionPayloadBodyV1 {
	var bodies = make([]*engine.ExecutionPayloadBodyV1, len(hashes))
	for i, hash := range hashes {
		block := api.eth.BlockChain().GetBlockByHash(hash)
		bodies[i] = getBody(block)
	}
	return bodies
}

// GetPayloadBodiesByRangeV1 implements engine_getPayloadBodiesByRangeV1 which allows for retrieval of a range
// of block bodies by the engine api.
func (api *ConsensusAPI) GetPayloadBodiesByRangeV1(start, count hexutil.Uint64) ([]*engine.ExecutionPayloadBodyV1, error) {
	if start == 0 || count == 0 {
		return nil, engine.InvalidParams.With(fmt.Errorf("invalid start or count, start: %v count: %v", start, count))
	}
	if count > 1024 {
		return nil, engine.TooLargeRequest.With(fmt.Errorf("requested count too large: %v", count))
	}
	// limit count up until current
	current := api.eth.BlockChain().CurrentBlock().Number.Uint64()
	last := uint64(start) + uint64(count) - 1
	if last > current {
		last = current
	}
	bodies := make([]*engine.ExecutionPayloadBodyV1, 0, uint64(count))
	for i := uint64(start); i <= last; i++ {
		block := api.eth.BlockChain().GetBlockByNumber(i)
		bodies = append(bodies, getBody(block))
	}
	return bodies, nil
}

func getBody(block *types.Block) *engine.ExecutionPayloadBodyV1 {
	if block == nil {
		return nil
	}

	var (
		body        = block.Body()
		txs         = make([]hexutil.Bytes, len(body.Transactions))
		withdrawals = body.Withdrawals
	)

	for j, tx := range body.Transactions {
		data, _ := tx.MarshalBinary()
		txs[j] = hexutil.Bytes(data)
	}

	// Post-shanghai withdrawals MUST be set to empty slice instead of nil
	if withdrawals == nil && block.Header().WithdrawalsHash != nil {
		withdrawals = make([]*types.Withdrawal, 0)
	}

	return &engine.ExecutionPayloadBodyV1{
		TransactionData: txs,
		Withdrawals:     withdrawals,
	}
}<|MERGE_RESOLUTION|>--- conflicted
+++ resolved
@@ -371,11 +371,8 @@
 			GasLimit:     payloadAttributes.GasLimit,
 			Random:       payloadAttributes.Random,
 			Withdrawals:  payloadAttributes.Withdrawals,
-<<<<<<< HEAD
+			BeaconRoot:   payloadAttributes.BeaconRoot,
 			BlockHook:    nil,
-=======
-			BeaconRoot:   payloadAttributes.BeaconRoot,
->>>>>>> 7371b381
 		}
 		id := args.Id()
 		// If we already are busy generating this work, then we do not need
