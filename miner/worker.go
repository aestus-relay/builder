--- conflicted
+++ resolved
@@ -320,14 +320,8 @@
 		coinbase:           builderCoinbase,
 		flashbots:          flashbots,
 	}
-<<<<<<< HEAD
-
-	// Subscribe NewTxsEvent for tx pool
-	worker.txsSub = eth.TxPool().SubscribeNewTxsEvent(worker.txsCh)
-=======
 	// Subscribe for transaction insertion events (whether from network or resurrects)
 	worker.txsSub = eth.TxPool().SubscribeTransactions(worker.txsCh, true)
->>>>>>> 6e6c723b
 	// Subscribe events for blockchain
 	worker.chainHeadSub = eth.BlockChain().SubscribeChainHeadEvent(worker.chainHeadCh)
 
@@ -1029,15 +1023,17 @@
 			break
 		}
 		// Retrieve the next transaction and abort if all done.
-		ltx := txs.Peek()
+		txWithMinerFee := txs.Peek()
+		if txWithMinerFee == nil {
+			break
+		}
+
+		ltx := txWithMinerFee.Tx()
 		if ltx == nil {
-			break
-		}
-<<<<<<< HEAD
-		tx := ltx.Tx()
-		if tx == nil || tx.Resolve() == nil {
-			log.Warn("Ignoring evicted transaction")
-=======
+			log.Trace("Ignoring evicted transaction")
+			continue
+		}
+
 		// If we don't have enough space for the next transaction, skip the account.
 		if env.gasPool.Gas() < ltx.Gas {
 			log.Trace("Not enough gas left for transaction", "hash", ltx.Hash, "left", env.gasPool.Gas(), "needed", ltx.Gas)
@@ -1053,38 +1049,28 @@
 		tx := ltx.Resolve()
 		if tx == nil {
 			log.Trace("Ignoring evicted transaction", "hash", ltx.Hash)
->>>>>>> 6e6c723b
 			txs.Pop()
 			continue
 		}
 		// Error may be ignored here. The error has already been checked
 		// during transaction acceptance is the transaction pool.
-		from, _ := types.Sender(env.signer, tx.Tx)
+		from, _ := types.Sender(env.signer, tx)
 
 		// Check whether the tx is replay protected. If we're not in the EIP155 hf
 		// phase, start ignoring the sender until we do.
-<<<<<<< HEAD
-		if tx.Tx.Protected() && !w.chainConfig.IsEIP155(env.header.Number) {
-			log.Trace("Ignoring replay protected transaction", "hash", tx.Hash, "eip155", w.chainConfig.EIP155Block)
-=======
 		if tx.Protected() && !w.chainConfig.IsEIP155(env.header.Number) {
 			log.Trace("Ignoring replay protected transaction", "hash", ltx.Hash, "eip155", w.chainConfig.EIP155Block)
->>>>>>> 6e6c723b
 			txs.Pop()
 			continue
 		}
 		// Start executing the transaction
-		env.state.SetTxContext(tx.Hash, env.tcount)
-
-		logs, err := w.commitTransaction(env, tx.Tx)
+		env.state.SetTxContext(tx.Hash(), env.tcount)
+
+		logs, err := w.commitTransaction(env, tx)
 		switch {
 		case errors.Is(err, core.ErrNonceTooLow):
 			// New head notification data race between the transaction pool and miner, shift
-<<<<<<< HEAD
-			log.Trace("Skipping transaction with low nonce", "sender", from, "nonce", tx.Tx.Nonce())
-=======
 			log.Trace("Skipping transaction with low nonce", "hash", ltx.Hash, "sender", from, "nonce", tx.Nonce())
->>>>>>> 6e6c723b
 			txs.Shift()
 
 		case errors.Is(err, nil):
@@ -1096,11 +1082,7 @@
 		default:
 			// Transaction is regarded as invalid, drop all consecutive transactions from
 			// the same sender because of `nonce-too-high` clause.
-<<<<<<< HEAD
-			log.Debug("Transaction failed, account skipped", "hash", tx.Hash, "err", err)
-=======
 			log.Debug("Transaction failed, account skipped", "hash", ltx.Hash, "err", err)
->>>>>>> 6e6c723b
 			txs.Pop()
 		}
 	}
