--- conflicted
+++ resolved
@@ -1034,13 +1034,8 @@
 			break
 		}
 		// Retrieve the next transaction and abort if all done.
-<<<<<<< HEAD
 		txWithMinerFee := txs.Peek()
 		if txWithMinerFee == nil {
-=======
-		ltx, tip := txs.Peek()
-		if ltx == nil {
->>>>>>> 02eb36af
 			break
 		}
 
@@ -1062,8 +1057,8 @@
 			continue
 		}
 		// If we don't receive enough tip for the next transaction, skip the account
-		if tip.Cmp(minTip) < 0 {
-			log.Trace("Not enough tip for transaction", "hash", ltx.Hash, "tip", tip, "needed", minTip)
+		if txWithMinerFee.fees.Cmp(minTip) < 0 {
+			log.Trace("Not enough tip for transaction", "hash", ltx.Hash, "tip", txWithMinerFee.fees, "needed", minTip)
 			break // If the next-best is too low, surely no better will be available
 		}
 		// Transaction seems to fit, pull it up from the pool
@@ -1316,27 +1311,15 @@
 	w.mu.RUnlock()
 
 	if len(localTxs) > 0 {
-<<<<<<< HEAD
 		txs := newTransactionsByPriceAndNonce(env.signer, localTxs, nil, nil, env.header.BaseFee)
-		if err := w.commitTransactions(env, txs, interrupt); err != nil {
+		if err := w.commitTransactions(env, txs, interrupt, new(big.Int)); err != nil {
 			return nil, nil, nil, err
 		}
 	}
 	if len(remoteTxs) > 0 {
 		txs := newTransactionsByPriceAndNonce(env.signer, remoteTxs, nil, nil, env.header.BaseFee)
-		if err := w.commitTransactions(env, txs, interrupt); err != nil {
+		if err := w.commitTransactions(env, txs, interrupt, tip); err != nil {
 			return nil, nil, nil, err
-=======
-		txs := newTransactionsByPriceAndNonce(env.signer, localTxs, env.header.BaseFee)
-		if err := w.commitTransactions(env, txs, interrupt, new(big.Int)); err != nil {
-			return err
-		}
-	}
-	if len(remoteTxs) > 0 {
-		txs := newTransactionsByPriceAndNonce(env.signer, remoteTxs, env.header.BaseFee)
-		if err := w.commitTransactions(env, txs, interrupt, tip); err != nil {
-			return err
->>>>>>> 02eb36af
 		}
 	}
 
