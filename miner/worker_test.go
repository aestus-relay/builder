--- conflicted
+++ resolved
@@ -82,7 +82,7 @@
 		GasCeil:  params.GenesisGasLimit,
 	}
 
-	defaultGenesisAlloc = core.GenesisAlloc{testBankAddress: {Balance: testBankFunds}}
+	defaultGenesisAlloc = types.GenesisAlloc{testBankAddress: {Balance: testBankFunds}}
 )
 
 func init() {
@@ -126,21 +126,14 @@
 	genesis *core.Genesis
 }
 
-<<<<<<< HEAD
-func newTestWorkerBackend(t *testing.T, chainConfig *params.ChainConfig, engine consensus.Engine, db ethdb.Database, alloc core.GenesisAlloc, n int, gasLimit uint64) *testWorkerBackend {
+func newTestWorkerBackend(t *testing.T, chainConfig *params.ChainConfig, engine consensus.Engine, db ethdb.Database, alloc types.GenesisAlloc, n int, gasLimit uint64) *testWorkerBackend {
 	if alloc == nil {
 		alloc = defaultGenesisAlloc
 	}
-	gspec := &core.Genesis{
+	var gspec = &core.Genesis{
+		Config:   chainConfig,
 		GasLimit: gasLimit,
-		Config:   chainConfig,
 		Alloc:    alloc,
-=======
-func newTestWorkerBackend(t *testing.T, chainConfig *params.ChainConfig, engine consensus.Engine, db ethdb.Database, n int) *testWorkerBackend {
-	var gspec = &core.Genesis{
-		Config: chainConfig,
-		Alloc:  types.GenesisAlloc{testBankAddress: {Balance: testBankFunds}},
->>>>>>> 7f131dcb
 	}
 	switch e := engine.(type) {
 	case *clique.Clique:
@@ -181,7 +174,7 @@
 	return tx
 }
 
-func newTestWorker(t *testing.T, chainConfig *params.ChainConfig, engine consensus.Engine, db ethdb.Database, alloc core.GenesisAlloc, blocks int) (*worker, *testWorkerBackend) {
+func newTestWorker(t *testing.T, chainConfig *params.ChainConfig, engine consensus.Engine, db ethdb.Database, alloc types.GenesisAlloc, blocks int) (*worker, *testWorkerBackend) {
 	const GasLimit = 1_000_000_000_000_000_000
 	backend := newTestWorkerBackend(t, chainConfig, engine, db, alloc, blocks, GasLimit)
 	backend.txPool.Add(pendingTxs, true, false, false)
@@ -600,7 +593,7 @@
 
 	chainConfig.LondonBlock = big.NewInt(0)
 
-	genesisAlloc := core.GenesisAlloc{testBankAddress: {Balance: testBankFunds}}
+	genesisAlloc := types.GenesisAlloc{testBankAddress: {Balance: testBankFunds}}
 
 	nExtraKeys := 5
 	extraKeys := make([]*ecdsa.PrivateKey, nExtraKeys)
@@ -608,7 +601,7 @@
 		pk, _ := crypto.GenerateKey()
 		address := crypto.PubkeyToAddress(pk.PublicKey)
 		extraKeys[i] = pk
-		genesisAlloc[address] = core.GenesisAccount{Balance: testBankFunds}
+		genesisAlloc[address] = types.Account{Balance: testBankFunds}
 	}
 
 	nSearchers := 5
@@ -617,11 +610,11 @@
 		pk, _ := crypto.GenerateKey()
 		address := crypto.PubkeyToAddress(pk.PublicKey)
 		searcherPrivateKeys[i] = pk
-		genesisAlloc[address] = core.GenesisAccount{Balance: testBankFunds}
+		genesisAlloc[address] = types.Account{Balance: testBankFunds}
 	}
 
 	for _, address := range []common.Address{testAddress1, testAddress2, testAddress3} {
-		genesisAlloc[address] = core.GenesisAccount{Balance: testBankFunds}
+		genesisAlloc[address] = types.Account{Balance: testBankFunds}
 	}
 
 	w, b := newTestWorker(t, chainConfig, engine, db, nil, 0)
