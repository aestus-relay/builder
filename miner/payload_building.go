// Copyright 2022 The go-ethereum Authors
// This file is part of the go-ethereum library.
//
// The go-ethereum library is free software: you can redistribute it and/or modify
// it under the terms of the GNU Lesser General Public License as published by
// the Free Software Foundation, either version 3 of the License, or
// (at your option) any later version.
//
// The go-ethereum library is distributed in the hope that it will be useful,
// but WITHOUT ANY WARRANTY; without even the implied warranty of
// MERCHANTABILITY or FITNESS FOR A PARTICULAR PURPOSE. See the
// GNU Lesser General Public License for more details.
//
// You should have received a copy of the GNU Lesser General Public License
// along with the go-ethereum library. If not, see <http://www.gnu.org/licenses/>

package miner

import (
	"crypto/sha256"
	"encoding/binary"
	"math/big"
	"sync"
	"time"

	"github.com/ethereum/go-ethereum/beacon/engine"
	"github.com/ethereum/go-ethereum/common"
	"github.com/ethereum/go-ethereum/core/types"
	"github.com/ethereum/go-ethereum/log"
	"github.com/ethereum/go-ethereum/params"
	"github.com/ethereum/go-ethereum/rlp"
)

// BuildPayloadArgs contains the provided parameters for building payload.
// Check engine-api specification for more details.
// https://github.com/ethereum/execution-apis/blob/main/src/engine/specification.md#payloadattributesv1
type BuildPayloadArgs struct {
<<<<<<< HEAD
	Parent       common.Hash    // The parent block to build payload on top
	Timestamp    uint64         // The provided timestamp of generated payload
	FeeRecipient common.Address // The provided recipient address for collecting transaction fee
	GasLimit     uint64
	Random       common.Hash       // The provided randomness value
	Withdrawals  types.Withdrawals // The provided withdrawals
	BeaconRoot   *common.Hash      // The provided beaconRoot (Cancun)
	BlockHook    BlockHookFn
=======
	Parent       common.Hash           // The parent block to build payload on top
	Timestamp    uint64                // The provided timestamp of generated payload
	FeeRecipient common.Address        // The provided recipient address for collecting transaction fee
	Random       common.Hash           // The provided randomness value
	Withdrawals  types.Withdrawals     // The provided withdrawals
	BeaconRoot   *common.Hash          // The provided beaconRoot (Cancun)
	Version      engine.PayloadVersion // Versioning byte for payload id calculation.
>>>>>>> 6e6c723b
}

// Id computes an 8-byte identifier by hashing the components of the payload arguments.
func (args *BuildPayloadArgs) Id() engine.PayloadID {
	// Hash
	hasher := sha256.New()
	hasher.Write(args.Parent[:])
	binary.Write(hasher, binary.BigEndian, args.Timestamp)
	binary.Write(hasher, binary.BigEndian, args.GasLimit)
	hasher.Write(args.Random[:])
	hasher.Write(args.FeeRecipient[:])
	rlp.Encode(hasher, args.Withdrawals)
	if args.BeaconRoot != nil {
		hasher.Write(args.BeaconRoot[:])
	}
	var out engine.PayloadID
	copy(out[:], hasher.Sum(nil)[:8])
	out[0] = byte(args.Version)
	return out
}

// Payload wraps the built payload(block waiting for sealing). According to the
// engine-api specification, EL should build the initial version of the payload
// which has an empty transaction set and then keep update it in order to maximize
// the revenue. Therefore, the empty-block here is always available and full-block
// will be set/updated afterwards.
type Payload struct {
	id       engine.PayloadID
	empty    *types.Block
	full     *types.Block
	sidecars []*types.BlobTxSidecar
	fullFees *big.Int
	stop     chan struct{}
	lock     sync.Mutex
	cond     *sync.Cond
}

// newPayload initializes the payload object.
func newPayload(empty *types.Block, id engine.PayloadID) *Payload {
	payload := &Payload{
		id:    id,
		empty: empty,
		stop:  make(chan struct{}),
	}

	payload.cond = sync.NewCond(&payload.lock)
	return payload
}

// update updates the full-block with latest built version.
func (payload *Payload) update(r *newPayloadResult, elapsed time.Duration) {
	payload.lock.Lock()
	defer payload.lock.Unlock()

	select {
	case <-payload.stop:
		return // reject stale update
	default:
	}
	// Ensure the newly provided full block has a higher transaction fee.
	// In post-merge stage, there is no uncle reward anymore and transaction
	// fee(apart from the mev revenue) is the only indicator for comparison.
	if payload.full == nil || r.fees.Cmp(payload.fullFees) > 0 {
		payload.full = r.block
		payload.fullFees = r.fees
		payload.sidecars = r.sidecars

		feesInEther := new(big.Float).Quo(new(big.Float).SetInt(r.fees), big.NewFloat(params.Ether))
		log.Info("Updated payload",
			"id", payload.id,
			"number", r.block.NumberU64(),
			"hash", r.block.Hash(),
			"txs", len(r.block.Transactions()),
			"withdrawals", len(r.block.Withdrawals()),
			"gas", r.block.GasUsed(),
			"fees", feesInEther,
			"root", r.block.Root(),
			"elapsed", common.PrettyDuration(elapsed),
		)
	}
	payload.cond.Broadcast() // fire signal for notifying full block
}

func (payload *Payload) resolveBestFullPayload(payloads []*Payload) {
	payload.lock.Lock()
	defer payload.lock.Unlock()

	log.Trace("resolving best payload")
	for _, p := range payloads {
		p.lock.Lock()

		if p.full == nil {
			select {
			case <-p.stop:
				p.lock.Unlock()
				continue
			default:
				p.cond.Wait()
			}

			if p.full == nil {
				p.lock.Unlock()
				continue
			}
		}
		if payload.full == nil || payload.fullFees.Cmp(p.fullFees) < 0 {
			log.Trace("best payload updated", "id", p.id, "blockHash", p.full.Hash())
			payload.full = p.full
			payload.fullFees = p.fullFees
			payload.sidecars = p.sidecars
		}
		p.lock.Unlock()
	}

	// Since we are not expecting any updates, close the payload already
	select {
	case <-payload.stop:
	default:
		close(payload.stop)
	}

	payload.cond.Broadcast() // fire signal for notifying full block

	if payload.full != nil {
		log.Trace("best payload resolved", "id", payload.id, "blockHash", payload.full.Hash())
	} else {
		log.Trace("no payload resolved", "id", payload.id)
	}
}

func (payload *Payload) Cancel() {
	select {
	case <-payload.stop:
	default:
		close(payload.stop)
	}

	payload.cond.Broadcast()
}

// Resolve returns the latest built payload and also terminates the background
// thread for updating payload. It's safe to be called multiple times.
func (payload *Payload) Resolve() *engine.ExecutionPayloadEnvelope {
	payload.lock.Lock()
	defer payload.lock.Unlock()

	select {
	case <-payload.stop:
	default:
		close(payload.stop)
	}

	if payload.full != nil {
		return engine.BlockToExecutableData(payload.full, payload.fullFees, payload.sidecars)
	}
	return engine.BlockToExecutableData(payload.empty, big.NewInt(0), nil)
}

// ResolveEmpty is basically identical to Resolve, but it expects empty block only.
// It's only used in tests.
func (payload *Payload) ResolveEmpty() *engine.ExecutionPayloadEnvelope {
	payload.lock.Lock()
	defer payload.lock.Unlock()

	return engine.BlockToExecutableData(payload.empty, big.NewInt(0), nil)
}

// ResolveFull is basically identical to Resolve, but it expects full block only.
// Don't call Resolve until ResolveFull returns, otherwise it might block forever.
func (payload *Payload) ResolveFull() *engine.ExecutionPayloadEnvelope {
	payload.lock.Lock()
	defer payload.lock.Unlock()

	if payload.full == nil {
		select {
		case <-payload.stop:
			return nil
		default:
		}
		// Wait the full payload construction. Note it might block
		// forever if Resolve is called in the meantime which
		// terminates the background construction process.
		payload.cond.Wait()
	}
	// Terminate the background payload construction
	select {
	case <-payload.stop:
	default:
		close(payload.stop)
	}

	if payload.full == nil {
		return nil
	}

	return engine.BlockToExecutableData(payload.full, payload.fullFees, payload.sidecars)
}

// buildPayload builds the payload according to the provided parameters.
func (w *worker) buildPayload(args *BuildPayloadArgs) (*Payload, error) {
	// Build the initial version with no transaction included. It should be fast
	// enough to run. The empty payload can at least make sure there is something
	// to deliver for not missing slot.
	emptyParams := &generateParams{
		timestamp:   args.Timestamp,
		forceTime:   true,
		parentHash:  args.Parent,
		coinbase:    args.FeeRecipient,
		random:      args.Random,
		withdrawals: args.Withdrawals,
		beaconRoot:  args.BeaconRoot,
		noTxs:       true,
		onBlock:     args.BlockHook,
	}
	empty := w.getSealingBlock(emptyParams)
	if empty.err != nil {
		return nil, empty.err
	}

	// Construct a payload object for return.
	payload := newPayload(empty.block, args.Id())

	// Spin up a routine for updating the payload in background. This strategy
	// can maximum the revenue for including transactions with highest fee.
	go func() {
		// Setup the timer for re-building the payload. The initial clock is kept
		// for triggering process immediately.
		timer := time.NewTimer(0)
		defer timer.Stop()

		// Setup the timer for terminating the process if SECONDS_PER_SLOT (12s in
		// the Mainnet configuration) have passed since the point in time identified
		// by the timestamp parameter.
		endTimer := time.NewTimer(time.Second * 12)

		fullParams := &generateParams{
			timestamp:   args.Timestamp,
			forceTime:   true,
			parentHash:  args.Parent,
			coinbase:    args.FeeRecipient,
			random:      args.Random,
			withdrawals: args.Withdrawals,
			beaconRoot:  args.BeaconRoot,
			noTxs:       false,
			onBlock:     args.BlockHook,
		}

		for {
			select {
			case <-timer.C:
				start := time.Now()
				r := w.getSealingBlock(fullParams)
				if r.err == nil {
					payload.update(r, time.Since(start))
				}
				timer.Reset(w.recommit)
			case <-payload.stop:
				log.Info("Stopping work on payload", "id", payload.id, "reason", "delivery")
				return
			case <-endTimer.C:
				log.Info("Stopping work on payload", "id", payload.id, "reason", "timeout")
				return
			}
		}
	}()
	return payload, nil
}<|MERGE_RESOLUTION|>--- conflicted
+++ resolved
@@ -35,16 +35,6 @@
 // Check engine-api specification for more details.
 // https://github.com/ethereum/execution-apis/blob/main/src/engine/specification.md#payloadattributesv1
 type BuildPayloadArgs struct {
-<<<<<<< HEAD
-	Parent       common.Hash    // The parent block to build payload on top
-	Timestamp    uint64         // The provided timestamp of generated payload
-	FeeRecipient common.Address // The provided recipient address for collecting transaction fee
-	GasLimit     uint64
-	Random       common.Hash       // The provided randomness value
-	Withdrawals  types.Withdrawals // The provided withdrawals
-	BeaconRoot   *common.Hash      // The provided beaconRoot (Cancun)
-	BlockHook    BlockHookFn
-=======
 	Parent       common.Hash           // The parent block to build payload on top
 	Timestamp    uint64                // The provided timestamp of generated payload
 	FeeRecipient common.Address        // The provided recipient address for collecting transaction fee
@@ -52,7 +42,8 @@
 	Withdrawals  types.Withdrawals     // The provided withdrawals
 	BeaconRoot   *common.Hash          // The provided beaconRoot (Cancun)
 	Version      engine.PayloadVersion // Versioning byte for payload id calculation.
->>>>>>> 6e6c723b
+	GasLimit     uint64
+	BlockHook    BlockHookFn
 }
 
 // Id computes an 8-byte identifier by hashing the components of the payload arguments.
