--- conflicted
+++ resolved
@@ -173,11 +173,7 @@
 	for _, kv := range vals {
 		entries = append(entries, kv)
 	}
-<<<<<<< HEAD
-	slices.SortFunc(entries, (*kv).less)
-=======
-	slices.SortFunc(entries, (*kv).cmp)
->>>>>>> bed84606
+	slices.SortFunc(entries, (*kv).cmp)
 	for i := 0; i < 500; i++ {
 		start := mrand.Intn(len(entries))
 		end := mrand.Intn(len(entries)-start) + start + 1
@@ -210,11 +206,7 @@
 	for _, kv := range vals {
 		entries = append(entries, kv)
 	}
-<<<<<<< HEAD
-	slices.SortFunc(entries, (*kv).less)
-=======
-	slices.SortFunc(entries, (*kv).cmp)
->>>>>>> bed84606
+	slices.SortFunc(entries, (*kv).cmp)
 	for i := 0; i < 500; i++ {
 		start := mrand.Intn(len(entries))
 		end := mrand.Intn(len(entries)-start) + start + 1
@@ -286,11 +278,7 @@
 	for _, kv := range vals {
 		entries = append(entries, kv)
 	}
-<<<<<<< HEAD
-	slices.SortFunc(entries, (*kv).less)
-=======
-	slices.SortFunc(entries, (*kv).cmp)
->>>>>>> bed84606
+	slices.SortFunc(entries, (*kv).cmp)
 
 	// Case 1
 	start, end := 100, 200
@@ -347,11 +335,7 @@
 	for _, kv := range vals {
 		entries = append(entries, kv)
 	}
-<<<<<<< HEAD
-	slices.SortFunc(entries, (*kv).less)
-=======
-	slices.SortFunc(entries, (*kv).cmp)
->>>>>>> bed84606
+	slices.SortFunc(entries, (*kv).cmp)
 
 	// One element with existent edge proof, both edge proofs
 	// point to the SAME key.
@@ -438,11 +422,7 @@
 	for _, kv := range vals {
 		entries = append(entries, kv)
 	}
-<<<<<<< HEAD
-	slices.SortFunc(entries, (*kv).less)
-=======
-	slices.SortFunc(entries, (*kv).cmp)
->>>>>>> bed84606
+	slices.SortFunc(entries, (*kv).cmp)
 
 	var k [][]byte
 	var v [][]byte
@@ -494,11 +474,7 @@
 			trie.MustUpdate(value.k, value.v)
 			entries = append(entries, value)
 		}
-<<<<<<< HEAD
-		slices.SortFunc(entries, (*kv).less)
-=======
 		slices.SortFunc(entries, (*kv).cmp)
->>>>>>> bed84606
 
 		var cases = []int{0, 1, 50, 100, 1000, 2000, len(entries) - 1}
 		for _, pos := range cases {
@@ -533,11 +509,7 @@
 			trie.MustUpdate(value.k, value.v)
 			entries = append(entries, value)
 		}
-<<<<<<< HEAD
-		slices.SortFunc(entries, (*kv).less)
-=======
 		slices.SortFunc(entries, (*kv).cmp)
->>>>>>> bed84606
 
 		var cases = []int{0, 1, 50, 100, 1000, 2000, len(entries) - 1}
 		for _, pos := range cases {
@@ -571,11 +543,7 @@
 	for _, kv := range vals {
 		entries = append(entries, kv)
 	}
-<<<<<<< HEAD
-	slices.SortFunc(entries, (*kv).less)
-=======
-	slices.SortFunc(entries, (*kv).cmp)
->>>>>>> bed84606
+	slices.SortFunc(entries, (*kv).cmp)
 
 	for i := 0; i < 500; i++ {
 		start := mrand.Intn(len(entries))
@@ -678,11 +646,7 @@
 	for _, kv := range vals {
 		entries = append(entries, kv)
 	}
-<<<<<<< HEAD
-	slices.SortFunc(entries, (*kv).less)
-=======
-	slices.SortFunc(entries, (*kv).cmp)
->>>>>>> bed84606
+	slices.SortFunc(entries, (*kv).cmp)
 
 	pos := 1000
 	first := decreaseKey(common.CopyBytes(entries[pos].k))
@@ -726,11 +690,7 @@
 		trie.MustUpdate(value.k, value.v)
 		entries = append(entries, value)
 	}
-<<<<<<< HEAD
-	slices.SortFunc(entries, (*kv).less)
-=======
-	slices.SortFunc(entries, (*kv).cmp)
->>>>>>> bed84606
+	slices.SortFunc(entries, (*kv).cmp)
 
 	var cases = []struct {
 		start   int
@@ -802,11 +762,7 @@
 	for _, kv := range vals {
 		entries = append(entries, kv)
 	}
-<<<<<<< HEAD
-	slices.SortFunc(entries, (*kv).less)
-=======
-	slices.SortFunc(entries, (*kv).cmp)
->>>>>>> bed84606
+	slices.SortFunc(entries, (*kv).cmp)
 
 	var cases = []struct {
 		pos int
@@ -841,11 +797,7 @@
 	for _, kv := range kvs {
 		entries = append(entries, kv)
 	}
-<<<<<<< HEAD
-	slices.SortFunc(entries, (*kv).less)
-=======
-	slices.SortFunc(entries, (*kv).cmp)
->>>>>>> bed84606
+	slices.SortFunc(entries, (*kv).cmp)
 	var keys [][]byte
 	var vals [][]byte
 
@@ -879,11 +831,7 @@
 	for _, kv := range values {
 		entries = append(entries, kv)
 	}
-<<<<<<< HEAD
-	slices.SortFunc(entries, (*kv).less)
-=======
-	slices.SortFunc(entries, (*kv).cmp)
->>>>>>> bed84606
+	slices.SortFunc(entries, (*kv).cmp)
 
 	// Create a new entry with a slightly modified key
 	mid := len(entries) / 2
@@ -927,11 +875,7 @@
 	for _, kv := range values {
 		entries = append(entries, kv)
 	}
-<<<<<<< HEAD
-	slices.SortFunc(entries, (*kv).less)
-=======
-	slices.SortFunc(entries, (*kv).cmp)
->>>>>>> bed84606
+	slices.SortFunc(entries, (*kv).cmp)
 
 	// Create a new entry with a slightly modified key
 	mid := len(entries) / 2
@@ -1037,11 +981,7 @@
 	for _, kv := range vals {
 		entries = append(entries, kv)
 	}
-<<<<<<< HEAD
-	slices.SortFunc(entries, (*kv).less)
-=======
-	slices.SortFunc(entries, (*kv).cmp)
->>>>>>> bed84606
+	slices.SortFunc(entries, (*kv).cmp)
 
 	start := 2
 	end := start + size
@@ -1078,11 +1018,7 @@
 	for _, kv := range vals {
 		entries = append(entries, kv)
 	}
-<<<<<<< HEAD
-	slices.SortFunc(entries, (*kv).less)
-=======
-	slices.SortFunc(entries, (*kv).cmp)
->>>>>>> bed84606
+	slices.SortFunc(entries, (*kv).cmp)
 
 	var keys [][]byte
 	var values [][]byte
