// Copyright 2020 The go-ethereum Authors
// This file is part of the go-ethereum library.
//
// The go-ethereum library is free software: you can redistribute it and/or modify
// it under the terms of the GNU Lesser General Public License as published by
// the Free Software Foundation, either version 3 of the License, or
// (at your option) any later version.
//
// The go-ethereum library is distributed in the hope that it will be useful,
// but WITHOUT ANY WARRANTY; without even the implied warranty of
// MERCHANTABILITY or FITNESS FOR A PARTICULAR PURPOSE. See the
// GNU Lesser General Public License for more details.
//
// You should have received a copy of the GNU Lesser General Public License
// along with the go-ethereum library. If not, see <http://www.gnu.org/licenses/>.

package discover

import (
	"bytes"
	"crypto/ecdsa"
	"encoding/binary"
	"fmt"
	"math/rand"
	"net"
	"reflect"
	"testing"
	"time"

	"github.com/ethereum/go-ethereum/internal/testlog"
	"github.com/ethereum/go-ethereum/log"
	"github.com/ethereum/go-ethereum/p2p/discover/v5wire"
	"github.com/ethereum/go-ethereum/p2p/enode"
	"github.com/ethereum/go-ethereum/p2p/enr"
	"github.com/ethereum/go-ethereum/rlp"
	"github.com/stretchr/testify/require"
	"golang.org/x/exp/slices"
)

// Real sockets, real crypto: this test checks end-to-end connectivity for UDPv5.
func TestUDPv5_lookupE2E(t *testing.T) {
	t.Parallel()

	const N = 5
	var nodes []*UDPv5
	for i := 0; i < N; i++ {
		var cfg Config
		if len(nodes) > 0 {
			bn := nodes[0].Self()
			cfg.Bootnodes = []*enode.Node{bn}
		}
		node := startLocalhostV5(t, cfg)
		nodes = append(nodes, node)
		defer node.Close()
	}
	last := nodes[N-1]
	target := nodes[rand.Intn(N-2)].Self()

	// It is expected that all nodes can be found.
	expectedResult := make([]*enode.Node, len(nodes))
	for i := range nodes {
		expectedResult[i] = nodes[i].Self()
	}
<<<<<<< HEAD
	slices.SortFunc(expectedResult, func(a, b *enode.Node) bool {
		return enode.DistCmp(target.ID(), a.ID(), b.ID()) < 0
=======
	slices.SortFunc(expectedResult, func(a, b *enode.Node) int {
		return enode.DistCmp(target.ID(), a.ID(), b.ID())
>>>>>>> bed84606
	})

	// Do the lookup.
	results := last.Lookup(target.ID())
	if err := checkNodesEqual(results, expectedResult); err != nil {
		t.Fatalf("lookup returned wrong results: %v", err)
	}
}

func startLocalhostV5(t *testing.T, cfg Config) *UDPv5 {
	cfg.PrivateKey = newkey()
	db, _ := enode.OpenDB("")
	ln := enode.NewLocalNode(db, cfg.PrivateKey)

	// Prefix logs with node ID.
	lprefix := fmt.Sprintf("(%s)", ln.ID().TerminalString())
	lfmt := log.TerminalFormat(false)
	cfg.Log = testlog.Logger(t, log.LvlTrace)
	cfg.Log.SetHandler(log.FuncHandler(func(r *log.Record) error {
		t.Logf("%s %s", lprefix, lfmt.Format(r))
		return nil
	}))

	// Listen.
	socket, err := net.ListenUDP("udp4", &net.UDPAddr{IP: net.IP{127, 0, 0, 1}})
	if err != nil {
		t.Fatal(err)
	}
	realaddr := socket.LocalAddr().(*net.UDPAddr)
	ln.SetStaticIP(realaddr.IP)
	ln.Set(enr.UDP(realaddr.Port))
	udp, err := ListenV5(socket, ln, cfg)
	if err != nil {
		t.Fatal(err)
	}
	return udp
}

// This test checks that incoming PING calls are handled correctly.
func TestUDPv5_pingHandling(t *testing.T) {
	t.Parallel()
	test := newUDPV5Test(t)
	defer test.close()

	test.packetIn(&v5wire.Ping{ReqID: []byte("foo")})
	test.waitPacketOut(func(p *v5wire.Pong, addr *net.UDPAddr, _ v5wire.Nonce) {
		if !bytes.Equal(p.ReqID, []byte("foo")) {
			t.Error("wrong request ID in response:", p.ReqID)
		}
		if p.ENRSeq != test.table.self().Seq() {
			t.Error("wrong ENR sequence number in response:", p.ENRSeq)
		}
	})
}

// This test checks that incoming 'unknown' packets trigger the handshake.
func TestUDPv5_unknownPacket(t *testing.T) {
	t.Parallel()
	test := newUDPV5Test(t)
	defer test.close()

	nonce := v5wire.Nonce{1, 2, 3}
	check := func(p *v5wire.Whoareyou, wantSeq uint64) {
		t.Helper()
		if p.Nonce != nonce {
			t.Error("wrong nonce in WHOAREYOU:", p.Nonce, nonce)
		}
		if p.IDNonce == ([16]byte{}) {
			t.Error("all zero ID nonce")
		}
		if p.RecordSeq != wantSeq {
			t.Errorf("wrong record seq %d in WHOAREYOU, want %d", p.RecordSeq, wantSeq)
		}
	}

	// Unknown packet from unknown node.
	test.packetIn(&v5wire.Unknown{Nonce: nonce})
	test.waitPacketOut(func(p *v5wire.Whoareyou, addr *net.UDPAddr, _ v5wire.Nonce) {
		check(p, 0)
	})

	// Make node known.
	n := test.getNode(test.remotekey, test.remoteaddr).Node()
	test.table.addSeenNode(wrapNode(n))

	test.packetIn(&v5wire.Unknown{Nonce: nonce})
	test.waitPacketOut(func(p *v5wire.Whoareyou, addr *net.UDPAddr, _ v5wire.Nonce) {
		check(p, n.Seq())
	})
}

// This test checks that incoming FINDNODE calls are handled correctly.
func TestUDPv5_findnodeHandling(t *testing.T) {
	t.Parallel()
	test := newUDPV5Test(t)
	defer test.close()

	// Create test nodes and insert them into the table.
	nodes253 := nodesAtDistance(test.table.self().ID(), 253, 16)
	nodes249 := nodesAtDistance(test.table.self().ID(), 249, 4)
	nodes248 := nodesAtDistance(test.table.self().ID(), 248, 10)
	fillTable(test.table, wrapNodes(nodes253))
	fillTable(test.table, wrapNodes(nodes249))
	fillTable(test.table, wrapNodes(nodes248))

	// Requesting with distance zero should return the node's own record.
	test.packetIn(&v5wire.Findnode{ReqID: []byte{0}, Distances: []uint{0}})
	test.expectNodes([]byte{0}, 1, []*enode.Node{test.udp.Self()})

	// Requesting with distance > 256 shouldn't crash.
	test.packetIn(&v5wire.Findnode{ReqID: []byte{1}, Distances: []uint{4234098}})
	test.expectNodes([]byte{1}, 1, nil)

	// Requesting with empty distance list shouldn't crash either.
	test.packetIn(&v5wire.Findnode{ReqID: []byte{2}, Distances: []uint{}})
	test.expectNodes([]byte{2}, 1, nil)

	// This request gets no nodes because the corresponding bucket is empty.
	test.packetIn(&v5wire.Findnode{ReqID: []byte{3}, Distances: []uint{254}})
	test.expectNodes([]byte{3}, 1, nil)

	// This request gets all the distance-253 nodes.
	test.packetIn(&v5wire.Findnode{ReqID: []byte{4}, Distances: []uint{253}})
	test.expectNodes([]byte{4}, 2, nodes253)

	// This request gets all the distance-249 nodes and some more at 248 because
	// the bucket at 249 is not full.
	test.packetIn(&v5wire.Findnode{ReqID: []byte{5}, Distances: []uint{249, 248}})
	var nodes []*enode.Node
	nodes = append(nodes, nodes249...)
	nodes = append(nodes, nodes248[:10]...)
	test.expectNodes([]byte{5}, 1, nodes)
}

func (test *udpV5Test) expectNodes(wantReqID []byte, wantTotal uint8, wantNodes []*enode.Node) {
	nodeSet := make(map[enode.ID]*enr.Record, len(wantNodes))
	for _, n := range wantNodes {
		nodeSet[n.ID()] = n.Record()
	}

	for {
		test.waitPacketOut(func(p *v5wire.Nodes, addr *net.UDPAddr, _ v5wire.Nonce) {
			if !bytes.Equal(p.ReqID, wantReqID) {
				test.t.Fatalf("wrong request ID %v in response, want %v", p.ReqID, wantReqID)
			}
			if p.RespCount != wantTotal {
				test.t.Fatalf("wrong total response count %d, want %d", p.RespCount, wantTotal)
			}
			for _, record := range p.Nodes {
				n, _ := enode.New(enode.ValidSchemesForTesting, record)
				want := nodeSet[n.ID()]
				if want == nil {
					test.t.Fatalf("unexpected node in response: %v", n)
				}
				if !reflect.DeepEqual(record, want) {
					test.t.Fatalf("wrong record in response: %v", n)
				}
				delete(nodeSet, n.ID())
			}
		})
		if len(nodeSet) == 0 {
			return
		}
	}
}

// This test checks that outgoing PING calls work.
func TestUDPv5_pingCall(t *testing.T) {
	t.Parallel()
	test := newUDPV5Test(t)
	defer test.close()

	remote := test.getNode(test.remotekey, test.remoteaddr).Node()
	done := make(chan error, 1)

	// This ping times out.
	go func() {
		_, err := test.udp.ping(remote)
		done <- err
	}()
	test.waitPacketOut(func(p *v5wire.Ping, addr *net.UDPAddr, _ v5wire.Nonce) {})
	if err := <-done; err != errTimeout {
		t.Fatalf("want errTimeout, got %q", err)
	}

	// This ping works.
	go func() {
		_, err := test.udp.ping(remote)
		done <- err
	}()
	test.waitPacketOut(func(p *v5wire.Ping, addr *net.UDPAddr, _ v5wire.Nonce) {
		test.packetInFrom(test.remotekey, test.remoteaddr, &v5wire.Pong{ReqID: p.ReqID})
	})
	if err := <-done; err != nil {
		t.Fatal(err)
	}

	// This ping gets a reply from the wrong endpoint.
	go func() {
		_, err := test.udp.ping(remote)
		done <- err
	}()
	test.waitPacketOut(func(p *v5wire.Ping, addr *net.UDPAddr, _ v5wire.Nonce) {
		wrongAddr := &net.UDPAddr{IP: net.IP{33, 44, 55, 22}, Port: 10101}
		test.packetInFrom(test.remotekey, wrongAddr, &v5wire.Pong{ReqID: p.ReqID})
	})
	if err := <-done; err != errTimeout {
		t.Fatalf("want errTimeout for reply from wrong IP, got %q", err)
	}
}

// This test checks that outgoing FINDNODE calls work and multiple NODES
// replies are aggregated.
func TestUDPv5_findnodeCall(t *testing.T) {
	t.Parallel()
	test := newUDPV5Test(t)
	defer test.close()

	// Launch the request:
	var (
		distances = []uint{230}
		remote    = test.getNode(test.remotekey, test.remoteaddr).Node()
		nodes     = nodesAtDistance(remote.ID(), int(distances[0]), 8)
		done      = make(chan error, 1)
		response  []*enode.Node
	)
	go func() {
		var err error
		response, err = test.udp.findnode(remote, distances)
		done <- err
	}()

	// Serve the responses:
	test.waitPacketOut(func(p *v5wire.Findnode, addr *net.UDPAddr, _ v5wire.Nonce) {
		if !reflect.DeepEqual(p.Distances, distances) {
			t.Fatalf("wrong distances in request: %v", p.Distances)
		}
		test.packetIn(&v5wire.Nodes{
			ReqID:     p.ReqID,
			RespCount: 2,
			Nodes:     nodesToRecords(nodes[:4]),
		})
		test.packetIn(&v5wire.Nodes{
			ReqID:     p.ReqID,
			RespCount: 2,
			Nodes:     nodesToRecords(nodes[4:]),
		})
	})

	// Check results:
	if err := <-done; err != nil {
		t.Fatalf("unexpected error: %v", err)
	}
	if !reflect.DeepEqual(response, nodes) {
		t.Fatalf("wrong nodes in response")
	}

	// TODO: check invalid IPs
	// TODO: check invalid/unsigned record
}

// This test checks that pending calls are re-sent when a handshake happens.
func TestUDPv5_callResend(t *testing.T) {
	t.Parallel()
	test := newUDPV5Test(t)
	defer test.close()

	remote := test.getNode(test.remotekey, test.remoteaddr).Node()
	done := make(chan error, 2)
	go func() {
		_, err := test.udp.ping(remote)
		done <- err
	}()
	go func() {
		_, err := test.udp.ping(remote)
		done <- err
	}()

	// Ping answered by WHOAREYOU.
	test.waitPacketOut(func(p *v5wire.Ping, addr *net.UDPAddr, nonce v5wire.Nonce) {
		test.packetIn(&v5wire.Whoareyou{Nonce: nonce})
	})
	// Ping should be re-sent.
	test.waitPacketOut(func(p *v5wire.Ping, addr *net.UDPAddr, _ v5wire.Nonce) {
		test.packetIn(&v5wire.Pong{ReqID: p.ReqID})
	})
	// Answer the other ping.
	test.waitPacketOut(func(p *v5wire.Ping, addr *net.UDPAddr, _ v5wire.Nonce) {
		test.packetIn(&v5wire.Pong{ReqID: p.ReqID})
	})
	if err := <-done; err != nil {
		t.Fatalf("unexpected ping error: %v", err)
	}
	if err := <-done; err != nil {
		t.Fatalf("unexpected ping error: %v", err)
	}
}

// This test ensures we don't allow multiple rounds of WHOAREYOU for a single call.
func TestUDPv5_multipleHandshakeRounds(t *testing.T) {
	t.Parallel()
	test := newUDPV5Test(t)
	defer test.close()

	remote := test.getNode(test.remotekey, test.remoteaddr).Node()
	done := make(chan error, 1)
	go func() {
		_, err := test.udp.ping(remote)
		done <- err
	}()

	// Ping answered by WHOAREYOU.
	test.waitPacketOut(func(p *v5wire.Ping, addr *net.UDPAddr, nonce v5wire.Nonce) {
		test.packetIn(&v5wire.Whoareyou{Nonce: nonce})
	})
	// Ping answered by WHOAREYOU again.
	test.waitPacketOut(func(p *v5wire.Ping, addr *net.UDPAddr, nonce v5wire.Nonce) {
		test.packetIn(&v5wire.Whoareyou{Nonce: nonce})
	})
	if err := <-done; err != errTimeout {
		t.Fatalf("unexpected ping error: %q", err)
	}
}

// This test checks that calls with n replies may take up to n * respTimeout.
func TestUDPv5_callTimeoutReset(t *testing.T) {
	t.Parallel()
	test := newUDPV5Test(t)
	defer test.close()

	// Launch the request:
	var (
		distance = uint(230)
		remote   = test.getNode(test.remotekey, test.remoteaddr).Node()
		nodes    = nodesAtDistance(remote.ID(), int(distance), 8)
		done     = make(chan error, 1)
	)
	go func() {
		_, err := test.udp.findnode(remote, []uint{distance})
		done <- err
	}()

	// Serve two responses, slowly.
	test.waitPacketOut(func(p *v5wire.Findnode, addr *net.UDPAddr, _ v5wire.Nonce) {
		time.Sleep(respTimeout - 50*time.Millisecond)
		test.packetIn(&v5wire.Nodes{
			ReqID:     p.ReqID,
			RespCount: 2,
			Nodes:     nodesToRecords(nodes[:4]),
		})

		time.Sleep(respTimeout - 50*time.Millisecond)
		test.packetIn(&v5wire.Nodes{
			ReqID:     p.ReqID,
			RespCount: 2,
			Nodes:     nodesToRecords(nodes[4:]),
		})
	})
	if err := <-done; err != nil {
		t.Fatalf("unexpected error: %q", err)
	}
}

// This test checks that TALKREQ calls the registered handler function.
func TestUDPv5_talkHandling(t *testing.T) {
	t.Parallel()
	test := newUDPV5Test(t)
	defer test.close()

	var recvMessage []byte
	test.udp.RegisterTalkHandler("test", func(id enode.ID, addr *net.UDPAddr, message []byte) []byte {
		recvMessage = message
		return []byte("test response")
	})

	// Successful case:
	test.packetIn(&v5wire.TalkRequest{
		ReqID:    []byte("foo"),
		Protocol: "test",
		Message:  []byte("test request"),
	})
	test.waitPacketOut(func(p *v5wire.TalkResponse, addr *net.UDPAddr, _ v5wire.Nonce) {
		if !bytes.Equal(p.ReqID, []byte("foo")) {
			t.Error("wrong request ID in response:", p.ReqID)
		}
		if string(p.Message) != "test response" {
			t.Errorf("wrong talk response message: %q", p.Message)
		}
		if string(recvMessage) != "test request" {
			t.Errorf("wrong message received in handler: %q", recvMessage)
		}
	})

	// Check that empty response is returned for unregistered protocols.
	recvMessage = nil
	test.packetIn(&v5wire.TalkRequest{
		ReqID:    []byte("2"),
		Protocol: "wrong",
		Message:  []byte("test request"),
	})
	test.waitPacketOut(func(p *v5wire.TalkResponse, addr *net.UDPAddr, _ v5wire.Nonce) {
		if !bytes.Equal(p.ReqID, []byte("2")) {
			t.Error("wrong request ID in response:", p.ReqID)
		}
		if string(p.Message) != "" {
			t.Errorf("wrong talk response message: %q", p.Message)
		}
		if recvMessage != nil {
			t.Errorf("handler was called for wrong protocol: %q", recvMessage)
		}
	})
}

// This test checks that outgoing TALKREQ calls work.
func TestUDPv5_talkRequest(t *testing.T) {
	t.Parallel()
	test := newUDPV5Test(t)
	defer test.close()

	remote := test.getNode(test.remotekey, test.remoteaddr).Node()
	done := make(chan error, 1)

	// This request times out.
	go func() {
		_, err := test.udp.TalkRequest(remote, "test", []byte("test request"))
		done <- err
	}()
	test.waitPacketOut(func(p *v5wire.TalkRequest, addr *net.UDPAddr, _ v5wire.Nonce) {})
	if err := <-done; err != errTimeout {
		t.Fatalf("want errTimeout, got %q", err)
	}

	// This request works.
	go func() {
		_, err := test.udp.TalkRequest(remote, "test", []byte("test request"))
		done <- err
	}()
	test.waitPacketOut(func(p *v5wire.TalkRequest, addr *net.UDPAddr, _ v5wire.Nonce) {
		if p.Protocol != "test" {
			t.Errorf("wrong protocol ID in talk request: %q", p.Protocol)
		}
		if string(p.Message) != "test request" {
			t.Errorf("wrong message talk request: %q", p.Message)
		}
		test.packetInFrom(test.remotekey, test.remoteaddr, &v5wire.TalkResponse{
			ReqID:   p.ReqID,
			Message: []byte("test response"),
		})
	})
	if err := <-done; err != nil {
		t.Fatal(err)
	}

	// Also check requesting without ENR.
	go func() {
		_, err := test.udp.TalkRequestToID(remote.ID(), test.remoteaddr, "test", []byte("test request 2"))
		done <- err
	}()
	test.waitPacketOut(func(p *v5wire.TalkRequest, addr *net.UDPAddr, _ v5wire.Nonce) {
		if p.Protocol != "test" {
			t.Errorf("wrong protocol ID in talk request: %q", p.Protocol)
		}
		if string(p.Message) != "test request 2" {
			t.Errorf("wrong message talk request: %q", p.Message)
		}
		test.packetInFrom(test.remotekey, test.remoteaddr, &v5wire.TalkResponse{
			ReqID:   p.ReqID,
			Message: []byte("test response 2"),
		})
	})
	if err := <-done; err != nil {
		t.Fatal(err)
	}
}

// This test checks that lookupDistances works.
func TestUDPv5_lookupDistances(t *testing.T) {
	test := newUDPV5Test(t)
	lnID := test.table.self().ID()

	t.Run("target distance of 1", func(t *testing.T) {
		node := nodeAtDistance(lnID, 1, intIP(0))
		dists := lookupDistances(lnID, node.ID())
		require.Equal(t, []uint{1, 2, 3}, dists)
	})

	t.Run("target distance of 2", func(t *testing.T) {
		node := nodeAtDistance(lnID, 2, intIP(0))
		dists := lookupDistances(lnID, node.ID())
		require.Equal(t, []uint{2, 3, 1}, dists)
	})

	t.Run("target distance of 128", func(t *testing.T) {
		node := nodeAtDistance(lnID, 128, intIP(0))
		dists := lookupDistances(lnID, node.ID())
		require.Equal(t, []uint{128, 129, 127}, dists)
	})

	t.Run("target distance of 255", func(t *testing.T) {
		node := nodeAtDistance(lnID, 255, intIP(0))
		dists := lookupDistances(lnID, node.ID())
		require.Equal(t, []uint{255, 256, 254}, dists)
	})

	t.Run("target distance of 256", func(t *testing.T) {
		node := nodeAtDistance(lnID, 256, intIP(0))
		dists := lookupDistances(lnID, node.ID())
		require.Equal(t, []uint{256, 255, 254}, dists)
	})
}

// This test checks that lookup works.
func TestUDPv5_lookup(t *testing.T) {
	t.Parallel()
	test := newUDPV5Test(t)

	// Lookup on empty table returns no nodes.
	if results := test.udp.Lookup(lookupTestnet.target.id()); len(results) > 0 {
		t.Fatalf("lookup on empty table returned %d results: %#v", len(results), results)
	}

	// Ensure the tester knows all nodes in lookupTestnet by IP.
	for d, nn := range lookupTestnet.dists {
		for i, key := range nn {
			n := lookupTestnet.node(d, i)
			test.getNode(key, &net.UDPAddr{IP: n.IP(), Port: n.UDP()})
		}
	}

	// Seed table with initial node.
	initialNode := lookupTestnet.node(256, 0)
	fillTable(test.table, []*node{wrapNode(initialNode)})

	// Start the lookup.
	resultC := make(chan []*enode.Node, 1)
	go func() {
		resultC <- test.udp.Lookup(lookupTestnet.target.id())
		test.close()
	}()

	// Answer lookup packets.
	asked := make(map[enode.ID]bool)
	for done := false; !done; {
		done = test.waitPacketOut(func(p v5wire.Packet, to *net.UDPAddr, _ v5wire.Nonce) {
			recipient, key := lookupTestnet.nodeByAddr(to)
			switch p := p.(type) {
			case *v5wire.Ping:
				test.packetInFrom(key, to, &v5wire.Pong{ReqID: p.ReqID})
			case *v5wire.Findnode:
				if asked[recipient.ID()] {
					t.Error("Asked node", recipient.ID(), "twice")
				}
				asked[recipient.ID()] = true
				nodes := lookupTestnet.neighborsAtDistances(recipient, p.Distances, 16)
				t.Logf("Got FINDNODE for %v, returning %d nodes", p.Distances, len(nodes))
				for _, resp := range packNodes(p.ReqID, nodes) {
					test.packetInFrom(key, to, resp)
				}
			}
		})
	}

	// Verify result nodes.
	results := <-resultC
	checkLookupResults(t, lookupTestnet, results)
}

// This test checks the local node can be utilised to set key-values.
func TestUDPv5_LocalNode(t *testing.T) {
	t.Parallel()
	var cfg Config
	node := startLocalhostV5(t, cfg)
	defer node.Close()
	localNd := node.LocalNode()

	// set value in node's local record
	testVal := [4]byte{'A', 'B', 'C', 'D'}
	localNd.Set(enr.WithEntry("testing", &testVal))

	// retrieve the value from self to make sure it matches.
	outputVal := [4]byte{}
	if err := node.Self().Load(enr.WithEntry("testing", &outputVal)); err != nil {
		t.Errorf("Could not load value from record: %v", err)
	}
	if testVal != outputVal {
		t.Errorf("Wanted %#x to be retrieved from the record but instead got %#x", testVal, outputVal)
	}
}

func TestUDPv5_PingWithIPV4MappedAddress(t *testing.T) {
	t.Parallel()
	test := newUDPV5Test(t)
	defer test.close()

	rawIP := net.IPv4(0xFF, 0x12, 0x33, 0xE5)
	test.remoteaddr = &net.UDPAddr{
		IP:   rawIP.To16(),
		Port: 0,
	}
	remote := test.getNode(test.remotekey, test.remoteaddr).Node()
	done := make(chan struct{}, 1)

	// This handler will truncate the ipv4-mapped in ipv6 address.
	go func() {
		test.udp.handlePing(&v5wire.Ping{ENRSeq: 1}, remote.ID(), test.remoteaddr)
		done <- struct{}{}
	}()
	test.waitPacketOut(func(p *v5wire.Pong, addr *net.UDPAddr, _ v5wire.Nonce) {
		if len(p.ToIP) == net.IPv6len {
			t.Error("Received untruncated ip address")
		}
		if len(p.ToIP) != net.IPv4len {
			t.Errorf("Received ip address with incorrect length: %d", len(p.ToIP))
		}
		if !p.ToIP.Equal(rawIP) {
			t.Errorf("Received incorrect ip address: wanted %s but received %s", rawIP.String(), p.ToIP.String())
		}
	})
	<-done
}

// udpV5Test is the framework for all tests above.
// It runs the UDPv5 transport on a virtual socket and allows testing outgoing packets.
type udpV5Test struct {
	t                   *testing.T
	pipe                *dgramPipe
	table               *Table
	db                  *enode.DB
	udp                 *UDPv5
	localkey, remotekey *ecdsa.PrivateKey
	remoteaddr          *net.UDPAddr
	nodesByID           map[enode.ID]*enode.LocalNode
	nodesByIP           map[string]*enode.LocalNode
}

// testCodec is the packet encoding used by protocol tests. This codec does not perform encryption.
type testCodec struct {
	test *udpV5Test
	id   enode.ID
	ctr  uint64
}

type testCodecFrame struct {
	NodeID  enode.ID
	AuthTag v5wire.Nonce
	Ptype   byte
	Packet  rlp.RawValue
}

func (c *testCodec) Encode(toID enode.ID, addr string, p v5wire.Packet, _ *v5wire.Whoareyou) ([]byte, v5wire.Nonce, error) {
	c.ctr++
	var authTag v5wire.Nonce
	binary.BigEndian.PutUint64(authTag[:], c.ctr)

	penc, _ := rlp.EncodeToBytes(p)
	frame, err := rlp.EncodeToBytes(testCodecFrame{c.id, authTag, p.Kind(), penc})
	return frame, authTag, err
}

func (c *testCodec) Decode(input []byte, addr string) (enode.ID, *enode.Node, v5wire.Packet, error) {
	frame, p, err := c.decodeFrame(input)
	if err != nil {
		return enode.ID{}, nil, nil, err
	}
	return frame.NodeID, nil, p, nil
}

func (c *testCodec) decodeFrame(input []byte) (frame testCodecFrame, p v5wire.Packet, err error) {
	if err = rlp.DecodeBytes(input, &frame); err != nil {
		return frame, nil, fmt.Errorf("invalid frame: %v", err)
	}
	switch frame.Ptype {
	case v5wire.UnknownPacket:
		dec := new(v5wire.Unknown)
		err = rlp.DecodeBytes(frame.Packet, &dec)
		p = dec
	case v5wire.WhoareyouPacket:
		dec := new(v5wire.Whoareyou)
		err = rlp.DecodeBytes(frame.Packet, &dec)
		p = dec
	default:
		p, err = v5wire.DecodeMessage(frame.Ptype, frame.Packet)
	}
	return frame, p, err
}

func newUDPV5Test(t *testing.T) *udpV5Test {
	test := &udpV5Test{
		t:          t,
		pipe:       newpipe(),
		localkey:   newkey(),
		remotekey:  newkey(),
		remoteaddr: &net.UDPAddr{IP: net.IP{10, 0, 1, 99}, Port: 30303},
		nodesByID:  make(map[enode.ID]*enode.LocalNode),
		nodesByIP:  make(map[string]*enode.LocalNode),
	}
	test.db, _ = enode.OpenDB("")
	ln := enode.NewLocalNode(test.db, test.localkey)
	ln.SetStaticIP(net.IP{10, 0, 0, 1})
	ln.Set(enr.UDP(30303))
	test.udp, _ = ListenV5(test.pipe, ln, Config{
		PrivateKey:   test.localkey,
		Log:          testlog.Logger(t, log.LvlTrace),
		ValidSchemes: enode.ValidSchemesForTesting,
	})
	test.udp.codec = &testCodec{test: test, id: ln.ID()}
	test.table = test.udp.tab
	test.nodesByID[ln.ID()] = ln
	// Wait for initial refresh so the table doesn't send unexpected findnode.
	<-test.table.initDone
	return test
}

// handles a packet as if it had been sent to the transport.
func (test *udpV5Test) packetIn(packet v5wire.Packet) {
	test.t.Helper()
	test.packetInFrom(test.remotekey, test.remoteaddr, packet)
}

// handles a packet as if it had been sent to the transport by the key/endpoint.
func (test *udpV5Test) packetInFrom(key *ecdsa.PrivateKey, addr *net.UDPAddr, packet v5wire.Packet) {
	test.t.Helper()

	ln := test.getNode(key, addr)
	codec := &testCodec{test: test, id: ln.ID()}
	enc, _, err := codec.Encode(test.udp.Self().ID(), addr.String(), packet, nil)
	if err != nil {
		test.t.Errorf("%s encode error: %v", packet.Name(), err)
	}
	if test.udp.dispatchReadPacket(addr, enc) {
		<-test.udp.readNextCh // unblock UDPv5.dispatch
	}
}

// getNode ensures the test knows about a node at the given endpoint.
func (test *udpV5Test) getNode(key *ecdsa.PrivateKey, addr *net.UDPAddr) *enode.LocalNode {
	id := encodePubkey(&key.PublicKey).id()
	ln := test.nodesByID[id]
	if ln == nil {
		db, _ := enode.OpenDB("")
		ln = enode.NewLocalNode(db, key)
		ln.SetStaticIP(addr.IP)
		ln.Set(enr.UDP(addr.Port))
		test.nodesByID[id] = ln
	}
	test.nodesByIP[string(addr.IP)] = ln
	return ln
}

// waitPacketOut waits for the next output packet and handles it using the given 'validate'
// function. The function must be of type func (X, *net.UDPAddr, v5wire.Nonce) where X is
// assignable to packetV5.
func (test *udpV5Test) waitPacketOut(validate interface{}) (closed bool) {
	test.t.Helper()

	fn := reflect.ValueOf(validate)
	exptype := fn.Type().In(0)

	dgram, err := test.pipe.receive()
	if err == errClosed {
		return true
	}
	if err == errTimeout {
		test.t.Fatalf("timed out waiting for %v", exptype)
		return false
	}
	ln := test.nodesByIP[string(dgram.to.IP)]
	if ln == nil {
		test.t.Fatalf("attempt to send to non-existing node %v", &dgram.to)
		return false
	}
	codec := &testCodec{test: test, id: ln.ID()}
	frame, p, err := codec.decodeFrame(dgram.data)
	if err != nil {
		test.t.Errorf("sent packet decode error: %v", err)
		return false
	}
	if !reflect.TypeOf(p).AssignableTo(exptype) {
		test.t.Errorf("sent packet type mismatch, got: %v, want: %v", reflect.TypeOf(p), exptype)
		return false
	}
	fn.Call([]reflect.Value{reflect.ValueOf(p), reflect.ValueOf(&dgram.to), reflect.ValueOf(frame.AuthTag)})
	return false
}

func (test *udpV5Test) close() {
	test.t.Helper()

	test.udp.Close()
	test.db.Close()
	for id, n := range test.nodesByID {
		if id != test.udp.Self().ID() {
			n.Database().Close()
		}
	}
	if len(test.pipe.queue) != 0 {
		test.t.Fatalf("%d unmatched UDP packets in queue", len(test.pipe.queue))
	}
}<|MERGE_RESOLUTION|>--- conflicted
+++ resolved
@@ -61,13 +61,8 @@
 	for i := range nodes {
 		expectedResult[i] = nodes[i].Self()
 	}
-<<<<<<< HEAD
-	slices.SortFunc(expectedResult, func(a, b *enode.Node) bool {
-		return enode.DistCmp(target.ID(), a.ID(), b.ID()) < 0
-=======
 	slices.SortFunc(expectedResult, func(a, b *enode.Node) int {
 		return enode.DistCmp(target.ID(), a.ID(), b.ID())
->>>>>>> bed84606
 	})
 
 	// Do the lookup.
