// Copyright 2014 The go-ethereum Authors
// This file is part of the go-ethereum library.
//
// The go-ethereum library is free software: you can redistribute it and/or modify
// it under the terms of the GNU Lesser General Public License as published by
// the Free Software Foundation, either version 3 of the License, or
// (at your option) any later version.
//
// The go-ethereum library is distributed in the hope that it will be useful,
// but WITHOUT ANY WARRANTY; without even the implied warranty of
// MERCHANTABILITY or FITNESS FOR A PARTICULAR PURPOSE. See the
// GNU Lesser General Public License for more details.
//
// You should have received a copy of the GNU Lesser General Public License
// along with the go-ethereum library. If not, see <http://www.gnu.org/licenses/>.

// Package p2p implements the Ethereum p2p network protocols.
package p2p

import (
	"bytes"
	"crypto/ecdsa"
	"encoding/hex"
	"errors"
	"fmt"
	"net"
	"sync"
	"sync/atomic"
	"time"

	"github.com/ethereum/go-ethereum/common"
	"github.com/ethereum/go-ethereum/common/mclock"
	"github.com/ethereum/go-ethereum/crypto"
	"github.com/ethereum/go-ethereum/event"
	"github.com/ethereum/go-ethereum/log"
	"github.com/ethereum/go-ethereum/p2p/discover"
	"github.com/ethereum/go-ethereum/p2p/enode"
	"github.com/ethereum/go-ethereum/p2p/enr"
	"github.com/ethereum/go-ethereum/p2p/nat"
	"github.com/ethereum/go-ethereum/p2p/netutil"
	"golang.org/x/exp/slices"
)

const (
	defaultDialTimeout = 15 * time.Second

	// This is the fairness knob for the discovery mixer. When looking for peers, we'll
	// wait this long for a single source of candidates before moving on and trying other
	// sources.
	discmixTimeout = 5 * time.Second

	// Connectivity defaults.
	defaultMaxPendingPeers = 50
	defaultDialRatio       = 3

	// This time limits inbound connection attempts per source IP.
	inboundThrottleTime = 30 * time.Second

	// Maximum time allowed for reading a complete message.
	// This is effectively the amount of time a connection can be idle.
	frameReadTimeout = 30 * time.Second

	// Maximum amount of time allowed for writing a complete message.
	frameWriteTimeout = 20 * time.Second
)

var (
	errServerStopped       = errors.New("server stopped")
	errEncHandshakeError   = errors.New("rlpx enc error")
	errProtoHandshakeError = errors.New("rlpx proto error")
)

// Config holds Server options.
type Config struct {
	// This field must be set to a valid secp256k1 private key.
	PrivateKey *ecdsa.PrivateKey `toml:"-"`

	// MaxPeers is the maximum number of peers that can be
	// connected. It must be greater than zero.
	MaxPeers int

	// MaxPendingPeers is the maximum number of peers that can be pending in the
	// handshake phase, counted separately for inbound and outbound connections.
	// Zero defaults to preset values.
	MaxPendingPeers int `toml:",omitempty"`

	// DialRatio controls the ratio of inbound to dialed connections.
	// Example: a DialRatio of 2 allows 1/2 of connections to be dialed.
	// Setting DialRatio to zero defaults it to 3.
	DialRatio int `toml:",omitempty"`

	// NoDiscovery can be used to disable the peer discovery mechanism.
	// Disabling is useful for protocol debugging (manual topology).
	NoDiscovery bool

	// DiscoveryV4 specifies whether V4 discovery should be started.
	DiscoveryV4 bool `toml:",omitempty"`

	// DiscoveryV5 specifies whether the new topic-discovery based V5 discovery
	// protocol should be started or not.
	DiscoveryV5 bool `toml:",omitempty"`

	// Name sets the node name of this server.
	Name string `toml:"-"`

	// BootstrapNodes are used to establish connectivity
	// with the rest of the network.
	BootstrapNodes []*enode.Node

	// BootstrapNodesV5 are used to establish connectivity
	// with the rest of the network using the V5 discovery
	// protocol.
	BootstrapNodesV5 []*enode.Node `toml:",omitempty"`

	// Static nodes are used as pre-configured connections which are always
	// maintained and re-connected on disconnects.
	StaticNodes []*enode.Node

	// Trusted nodes are used as pre-configured connections which are always
	// allowed to connect, even above the peer limit.
	TrustedNodes []*enode.Node

	// Connectivity can be restricted to certain IP networks.
	// If this option is set to a non-nil value, only hosts which match one of the
	// IP networks contained in the list are considered.
	NetRestrict *netutil.Netlist `toml:",omitempty"`

	// NodeDatabase is the path to the database containing the previously seen
	// live nodes in the network.
	NodeDatabase string `toml:",omitempty"`

	// Protocols should contain the protocols supported
	// by the server. Matching protocols are launched for
	// each peer.
	Protocols []Protocol `toml:"-" json:"-"`

	// If ListenAddr is set to a non-nil address, the server
	// will listen for incoming connections.
	//
	// If the port is zero, the operating system will pick a port. The
	// ListenAddr field will be updated with the actual address when
	// the server is started.
	ListenAddr string

	// If DiscAddr is set to a non-nil value, the server will use ListenAddr
	// for TCP and DiscAddr for the UDP discovery protocol.
	DiscAddr string

	// If set to a non-nil value, the given NAT port mapper
	// is used to make the listening port available to the
	// Internet.
	NAT nat.Interface `toml:",omitempty"`

	// If Dialer is set to a non-nil value, the given Dialer
	// is used to dial outbound peer connections.
	Dialer NodeDialer `toml:"-"`

	// If NoDial is true, the server will not dial any peers.
	NoDial bool `toml:",omitempty"`

	// If EnableMsgEvents is set then the server will emit PeerEvents
	// whenever a message is sent to or received from a peer
	EnableMsgEvents bool

	// Logger is a custom logger to use with the p2p.Server.
	Logger log.Logger `toml:",omitempty"`

	clock mclock.Clock
}

// Server manages all peer connections.
type Server struct {
	// Config fields may not be modified while the server is running.
	Config

	// Hooks for testing. These are useful because we can inhibit
	// the whole protocol stack.
	newTransport func(net.Conn, *ecdsa.PublicKey) transport
	newPeerHook  func(*Peer)
	listenFunc   func(network, addr string) (net.Listener, error)

	lock    sync.Mutex // protects running
	running bool

	listener     net.Listener
	ourHandshake *protoHandshake
	loopWG       sync.WaitGroup // loop, listenLoop
	peerFeed     event.Feed
	log          log.Logger

	nodedb    *enode.DB
	localnode *enode.LocalNode
	ntab      *discover.UDPv4
	DiscV5    *discover.UDPv5
	discmix   *enode.FairMix
	dialsched *dialScheduler

	// This is read by the NAT port mapping loop.
	portMappingRegister chan *portMapping

	// Channels into the run loop.
	quit                    chan struct{}
	addtrusted              chan *enode.Node
	removetrusted           chan *enode.Node
	peerOp                  chan peerOpFunc
	peerOpDone              chan struct{}
	delpeer                 chan peerDrop
	checkpointPostHandshake chan *conn
	checkpointAddPeer       chan *conn

	// State of run loop and listenLoop.
	inboundHistory expHeap
}

type peerOpFunc func(map[enode.ID]*Peer)

type peerDrop struct {
	*Peer
	err       error
	requested bool // true if signaled by the peer
}

type connFlag int32

const (
	dynDialedConn connFlag = 1 << iota
	staticDialedConn
	inboundConn
	trustedConn
)

// conn wraps a network connection with information gathered
// during the two handshakes.
type conn struct {
	fd net.Conn
	transport
	node  *enode.Node
	flags connFlag
	cont  chan error // The run loop uses cont to signal errors to SetupConn.
	caps  []Cap      // valid after the protocol handshake
	name  string     // valid after the protocol handshake
}

type transport interface {
	// The two handshakes.
	doEncHandshake(prv *ecdsa.PrivateKey) (*ecdsa.PublicKey, error)
	doProtoHandshake(our *protoHandshake) (*protoHandshake, error)
	// The MsgReadWriter can only be used after the encryption
	// handshake has completed. The code uses conn.id to track this
	// by setting it to a non-nil value after the encryption handshake.
	MsgReadWriter
	// transports must provide Close because we use MsgPipe in some of
	// the tests. Closing the actual network connection doesn't do
	// anything in those tests because MsgPipe doesn't use it.
	close(err error)
}

func (c *conn) String() string {
	s := c.flags.String()
	if (c.node.ID() != enode.ID{}) {
		s += " " + c.node.ID().String()
	}
	s += " " + c.fd.RemoteAddr().String()
	return s
}

func (f connFlag) String() string {
	s := ""
	if f&trustedConn != 0 {
		s += "-trusted"
	}
	if f&dynDialedConn != 0 {
		s += "-dyndial"
	}
	if f&staticDialedConn != 0 {
		s += "-staticdial"
	}
	if f&inboundConn != 0 {
		s += "-inbound"
	}
	if s != "" {
		s = s[1:]
	}
	return s
}

func (c *conn) is(f connFlag) bool {
	flags := connFlag(atomic.LoadInt32((*int32)(&c.flags)))
	return flags&f != 0
}

func (c *conn) set(f connFlag, val bool) {
	for {
		oldFlags := connFlag(atomic.LoadInt32((*int32)(&c.flags)))
		flags := oldFlags
		if val {
			flags |= f
		} else {
			flags &= ^f
		}
		if atomic.CompareAndSwapInt32((*int32)(&c.flags), int32(oldFlags), int32(flags)) {
			return
		}
	}
}

// LocalNode returns the local node record.
func (srv *Server) LocalNode() *enode.LocalNode {
	return srv.localnode
}

// Peers returns all connected peers.
func (srv *Server) Peers() []*Peer {
	var ps []*Peer
	srv.doPeerOp(func(peers map[enode.ID]*Peer) {
		for _, p := range peers {
			ps = append(ps, p)
		}
	})
	return ps
}

// PeerCount returns the number of connected peers.
func (srv *Server) PeerCount() int {
	var count int
	srv.doPeerOp(func(ps map[enode.ID]*Peer) {
		count = len(ps)
	})
	return count
}

// AddPeer adds the given node to the static node set. When there is room in the peer set,
// the server will connect to the node. If the connection fails for any reason, the server
// will attempt to reconnect the peer.
func (srv *Server) AddPeer(node *enode.Node) {
	srv.dialsched.addStatic(node)
}

// RemovePeer removes a node from the static node set. It also disconnects from the given
// node if it is currently connected as a peer.
//
// This method blocks until all protocols have exited and the peer is removed. Do not use
// RemovePeer in protocol implementations, call Disconnect on the Peer instead.
func (srv *Server) RemovePeer(node *enode.Node) {
	var (
		ch  chan *PeerEvent
		sub event.Subscription
	)
	// Disconnect the peer on the main loop.
	srv.doPeerOp(func(peers map[enode.ID]*Peer) {
		srv.dialsched.removeStatic(node)
		if peer := peers[node.ID()]; peer != nil {
			ch = make(chan *PeerEvent, 1)
			sub = srv.peerFeed.Subscribe(ch)
			peer.Disconnect(DiscRequested)
		}
	})
	// Wait for the peer connection to end.
	if ch != nil {
		defer sub.Unsubscribe()
		for ev := range ch {
			if ev.Peer == node.ID() && ev.Type == PeerEventTypeDrop {
				return
			}
		}
	}
}

// AddTrustedPeer adds the given node to a reserved trusted list which allows the
// node to always connect, even if the slot are full.
func (srv *Server) AddTrustedPeer(node *enode.Node) {
	select {
	case srv.addtrusted <- node:
	case <-srv.quit:
	}
}

// RemoveTrustedPeer removes the given node from the trusted peer set.
func (srv *Server) RemoveTrustedPeer(node *enode.Node) {
	select {
	case srv.removetrusted <- node:
	case <-srv.quit:
	}
}

// SubscribeEvents subscribes the given channel to peer events
func (srv *Server) SubscribeEvents(ch chan *PeerEvent) event.Subscription {
	return srv.peerFeed.Subscribe(ch)
}

// Self returns the local node's endpoint information.
func (srv *Server) Self() *enode.Node {
	srv.lock.Lock()
	ln := srv.localnode
	srv.lock.Unlock()

	if ln == nil {
		return enode.NewV4(&srv.PrivateKey.PublicKey, net.ParseIP("0.0.0.0"), 0, 0)
	}
	return ln.Node()
}

// Stop terminates the server and all active peer connections.
// It blocks until all active connections have been closed.
func (srv *Server) Stop() {
	srv.lock.Lock()
	if !srv.running {
		srv.lock.Unlock()
		return
	}
	srv.running = false
	if srv.listener != nil {
		// this unblocks listener Accept
		srv.listener.Close()
	}
	close(srv.quit)
	srv.lock.Unlock()
	srv.loopWG.Wait()
}

// sharedUDPConn implements a shared connection. Write sends messages to the underlying connection while read returns
// messages that were found unprocessable and sent to the unhandled channel by the primary listener.
type sharedUDPConn struct {
	*net.UDPConn
	unhandled chan discover.ReadPacket
}

// ReadFromUDP implements discover.UDPConn
func (s *sharedUDPConn) ReadFromUDP(b []byte) (n int, addr *net.UDPAddr, err error) {
	packet, ok := <-s.unhandled
	if !ok {
		return 0, nil, errors.New("connection was closed")
	}
	l := len(packet.Data)
	if l > len(b) {
		l = len(b)
	}
	copy(b[:l], packet.Data[:l])
	return l, packet.Addr, nil
}

// Close implements discover.UDPConn
func (s *sharedUDPConn) Close() error {
	return nil
}

// Start starts running the server.
// Servers can not be re-used after stopping.
func (srv *Server) Start() (err error) {
	srv.lock.Lock()
	defer srv.lock.Unlock()
	if srv.running {
		return errors.New("server already running")
	}
	srv.running = true
	srv.log = srv.Logger
	if srv.log == nil {
		srv.log = log.Root()
	}
	if srv.clock == nil {
		srv.clock = mclock.System{}
	}
	if srv.NoDial && srv.ListenAddr == "" {
		srv.log.Warn("P2P server will be useless, neither dialing nor listening")
	}

	// static fields
	if srv.PrivateKey == nil {
		return errors.New("Server.PrivateKey must be set to a non-nil key")
	}
	if srv.newTransport == nil {
		srv.newTransport = newRLPX
	}
	if srv.listenFunc == nil {
		srv.listenFunc = net.Listen
	}
	srv.quit = make(chan struct{})
	srv.delpeer = make(chan peerDrop)
	srv.checkpointPostHandshake = make(chan *conn)
	srv.checkpointAddPeer = make(chan *conn)
	srv.addtrusted = make(chan *enode.Node)
	srv.removetrusted = make(chan *enode.Node)
	srv.peerOp = make(chan peerOpFunc)
	srv.peerOpDone = make(chan struct{})

	if err := srv.setupLocalNode(); err != nil {
		return err
	}
	srv.setupPortMapping()

	if srv.ListenAddr != "" {
		if err := srv.setupListening(); err != nil {
			return err
		}
	}
	if err := srv.setupDiscovery(); err != nil {
		return err
	}
	srv.setupDialScheduler()

	srv.loopWG.Add(1)
	go srv.run()
	return nil
}

func (srv *Server) setupLocalNode() error {
	// Create the devp2p handshake.
	pubkey := crypto.FromECDSAPub(&srv.PrivateKey.PublicKey)
	srv.ourHandshake = &protoHandshake{Version: baseProtocolVersion, Name: srv.Name, ID: pubkey[1:]}
	for _, p := range srv.Protocols {
		srv.ourHandshake.Caps = append(srv.ourHandshake.Caps, p.cap())
	}
<<<<<<< HEAD
	slices.SortFunc(srv.ourHandshake.Caps, Cap.Less)
=======
	slices.SortFunc(srv.ourHandshake.Caps, Cap.Cmp)
>>>>>>> bed84606

	// Create the local node.
	db, err := enode.OpenDB(srv.NodeDatabase)
	if err != nil {
		return err
	}
	srv.nodedb = db
	srv.localnode = enode.NewLocalNode(db, srv.PrivateKey)
	srv.localnode.SetFallbackIP(net.IP{127, 0, 0, 1})
	// TODO: check conflicts
	for _, p := range srv.Protocols {
		for _, e := range p.Attributes {
			srv.localnode.Set(e)
		}
	}
	return nil
}

func (srv *Server) setupDiscovery() error {
	srv.discmix = enode.NewFairMix(discmixTimeout)

	// Don't listen on UDP endpoint if DHT is disabled.
	if srv.NoDiscovery {
		return nil
	}
	conn, err := srv.setupUDPListening()
	if err != nil {
		return err
	}

	var (
		sconn     discover.UDPConn = conn
		unhandled chan discover.ReadPacket
	)
	// If both versions of discovery are running, setup a shared
	// connection, so v5 can read unhandled messages from v4.
	if srv.DiscoveryV4 && srv.DiscoveryV5 {
		unhandled = make(chan discover.ReadPacket, 100)
		sconn = &sharedUDPConn{conn, unhandled}
	}

	// Start discovery services.
	if srv.DiscoveryV4 {
		cfg := discover.Config{
			PrivateKey:  srv.PrivateKey,
			NetRestrict: srv.NetRestrict,
			Bootnodes:   srv.BootstrapNodes,
			Unhandled:   unhandled,
			Log:         srv.log,
		}
		ntab, err := discover.ListenV4(conn, srv.localnode, cfg)
		if err != nil {
			return err
		}
		srv.ntab = ntab
		srv.discmix.AddSource(ntab.RandomNodes())
	}
	if srv.DiscoveryV5 {
		cfg := discover.Config{
			PrivateKey:  srv.PrivateKey,
			NetRestrict: srv.NetRestrict,
			Bootnodes:   srv.BootstrapNodesV5,
			Log:         srv.log,
		}
		srv.DiscV5, err = discover.ListenV5(sconn, srv.localnode, cfg)
		if err != nil {
			return err
		}
	}

	// Add protocol-specific discovery sources.
	added := make(map[string]bool)
	for _, proto := range srv.Protocols {
		if proto.DialCandidates != nil && !added[proto.Name] {
			srv.discmix.AddSource(proto.DialCandidates)
			added[proto.Name] = true
		}
	}
	return nil
}

func (srv *Server) setupDialScheduler() {
	config := dialConfig{
		self:           srv.localnode.ID(),
		maxDialPeers:   srv.maxDialedConns(),
		maxActiveDials: srv.MaxPendingPeers,
		log:            srv.Logger,
		netRestrict:    srv.NetRestrict,
		dialer:         srv.Dialer,
		clock:          srv.clock,
	}
	if srv.ntab != nil {
		config.resolver = srv.ntab
	}
	if config.dialer == nil {
		config.dialer = tcpDialer{&net.Dialer{Timeout: defaultDialTimeout}}
	}
	srv.dialsched = newDialScheduler(config, srv.discmix, srv.SetupConn)
	for _, n := range srv.StaticNodes {
		srv.dialsched.addStatic(n)
	}
}

func (srv *Server) maxInboundConns() int {
	return srv.MaxPeers - srv.maxDialedConns()
}

func (srv *Server) maxDialedConns() (limit int) {
	if srv.NoDial || srv.MaxPeers == 0 {
		return 0
	}
	if srv.DialRatio == 0 {
		limit = srv.MaxPeers / defaultDialRatio
	} else {
		limit = srv.MaxPeers / srv.DialRatio
	}
	if limit == 0 {
		limit = 1
	}
	return limit
}

func (srv *Server) setupListening() error {
	// Launch the listener.
	listener, err := srv.listenFunc("tcp", srv.ListenAddr)
	if err != nil {
		return err
	}
	srv.listener = listener
	srv.ListenAddr = listener.Addr().String()

	// Update the local node record and map the TCP listening port if NAT is configured.
	tcp, isTCP := listener.Addr().(*net.TCPAddr)
	if isTCP {
		srv.localnode.Set(enr.TCP(tcp.Port))
		if !tcp.IP.IsLoopback() && !tcp.IP.IsPrivate() {
			srv.portMappingRegister <- &portMapping{
				protocol: "TCP",
				name:     "ethereum p2p",
				port:     tcp.Port,
			}
		}
	}

	srv.loopWG.Add(1)
	go srv.listenLoop()
	return nil
}

func (srv *Server) setupUDPListening() (*net.UDPConn, error) {
	listenAddr := srv.ListenAddr

	// Use an alternate listening address for UDP if
	// a custom discovery address is configured.
	if srv.DiscAddr != "" {
		listenAddr = srv.DiscAddr
	}
	addr, err := net.ResolveUDPAddr("udp", listenAddr)
	if err != nil {
		return nil, err
	}
	conn, err := net.ListenUDP("udp", addr)
	if err != nil {
		return nil, err
	}
	laddr := conn.LocalAddr().(*net.UDPAddr)
	srv.localnode.SetFallbackUDP(laddr.Port)
	srv.log.Debug("UDP listener up", "addr", laddr)
	if !laddr.IP.IsLoopback() && !laddr.IP.IsPrivate() {
		srv.portMappingRegister <- &portMapping{
			protocol: "UDP",
			name:     "ethereum peer discovery",
			port:     laddr.Port,
		}
	}

	return conn, nil
}

// doPeerOp runs fn on the main loop.
func (srv *Server) doPeerOp(fn peerOpFunc) {
	select {
	case srv.peerOp <- fn:
		<-srv.peerOpDone
	case <-srv.quit:
	}
}

// run is the main loop of the server.
func (srv *Server) run() {
	srv.log.Info("Started P2P networking", "self", srv.localnode.Node().URLv4())
	defer srv.loopWG.Done()
	defer srv.nodedb.Close()
	defer srv.discmix.Close()
	defer srv.dialsched.stop()

	var (
		peers        = make(map[enode.ID]*Peer)
		inboundCount = 0
		trusted      = make(map[enode.ID]bool, len(srv.TrustedNodes))
	)
	// Put trusted nodes into a map to speed up checks.
	// Trusted peers are loaded on startup or added via AddTrustedPeer RPC.
	for _, n := range srv.TrustedNodes {
		trusted[n.ID()] = true
	}

running:
	for {
		select {
		case <-srv.quit:
			// The server was stopped. Run the cleanup logic.
			break running

		case n := <-srv.addtrusted:
			// This channel is used by AddTrustedPeer to add a node
			// to the trusted node set.
			srv.log.Trace("Adding trusted node", "node", n)
			trusted[n.ID()] = true
			if p, ok := peers[n.ID()]; ok {
				p.rw.set(trustedConn, true)
			}

		case n := <-srv.removetrusted:
			// This channel is used by RemoveTrustedPeer to remove a node
			// from the trusted node set.
			srv.log.Trace("Removing trusted node", "node", n)
			delete(trusted, n.ID())
			if p, ok := peers[n.ID()]; ok {
				p.rw.set(trustedConn, false)
			}

		case op := <-srv.peerOp:
			// This channel is used by Peers and PeerCount.
			op(peers)
			srv.peerOpDone <- struct{}{}

		case c := <-srv.checkpointPostHandshake:
			// A connection has passed the encryption handshake so
			// the remote identity is known (but hasn't been verified yet).
			if trusted[c.node.ID()] {
				// Ensure that the trusted flag is set before checking against MaxPeers.
				c.flags |= trustedConn
			}
			// TODO: track in-progress inbound node IDs (pre-Peer) to avoid dialing them.
			c.cont <- srv.postHandshakeChecks(peers, inboundCount, c)

		case c := <-srv.checkpointAddPeer:
			// At this point the connection is past the protocol handshake.
			// Its capabilities are known and the remote identity is verified.
			err := srv.addPeerChecks(peers, inboundCount, c)
			if err == nil {
				// The handshakes are done and it passed all checks.
				p := srv.launchPeer(c)
				peers[c.node.ID()] = p
				srv.log.Debug("Adding p2p peer", "peercount", len(peers), "id", p.ID(), "conn", c.flags, "addr", p.RemoteAddr(), "name", p.Name())
				srv.dialsched.peerAdded(c)
				if p.Inbound() {
					inboundCount++
					serveSuccessMeter.Mark(1)
				} else {
					dialSuccessMeter.Mark(1)
				}
				activePeerGauge.Inc(1)
			}
			c.cont <- err

		case pd := <-srv.delpeer:
			// A peer disconnected.
			d := common.PrettyDuration(mclock.Now() - pd.created)
			delete(peers, pd.ID())
			srv.log.Debug("Removing p2p peer", "peercount", len(peers), "id", pd.ID(), "duration", d, "req", pd.requested, "err", pd.err)
			srv.dialsched.peerRemoved(pd.rw)
			if pd.Inbound() {
				inboundCount--
			}
			activePeerGauge.Dec(1)
		}
	}

	srv.log.Trace("P2P networking is spinning down")

	// Terminate discovery. If there is a running lookup it will terminate soon.
	if srv.ntab != nil {
		srv.ntab.Close()
	}
	if srv.DiscV5 != nil {
		srv.DiscV5.Close()
	}
	// Disconnect all peers.
	for _, p := range peers {
		p.Disconnect(DiscQuitting)
	}
	// Wait for peers to shut down. Pending connections and tasks are
	// not handled here and will terminate soon-ish because srv.quit
	// is closed.
	for len(peers) > 0 {
		p := <-srv.delpeer
		p.log.Trace("<-delpeer (spindown)")
		delete(peers, p.ID())
	}
}

func (srv *Server) postHandshakeChecks(peers map[enode.ID]*Peer, inboundCount int, c *conn) error {
	switch {
	case !c.is(trustedConn) && len(peers) >= srv.MaxPeers:
		return DiscTooManyPeers
	case !c.is(trustedConn) && c.is(inboundConn) && inboundCount >= srv.maxInboundConns():
		return DiscTooManyPeers
	case peers[c.node.ID()] != nil:
		return DiscAlreadyConnected
	case c.node.ID() == srv.localnode.ID():
		return DiscSelf
	default:
		return nil
	}
}

func (srv *Server) addPeerChecks(peers map[enode.ID]*Peer, inboundCount int, c *conn) error {
	// Drop connections with no matching protocols.
	if len(srv.Protocols) > 0 && countMatchingProtocols(srv.Protocols, c.caps) == 0 {
		return DiscUselessPeer
	}
	// Repeat the post-handshake checks because the
	// peer set might have changed since those checks were performed.
	return srv.postHandshakeChecks(peers, inboundCount, c)
}

// listenLoop runs in its own goroutine and accepts
// inbound connections.
func (srv *Server) listenLoop() {
	srv.log.Debug("TCP listener up", "addr", srv.listener.Addr())

	// The slots channel limits accepts of new connections.
	tokens := defaultMaxPendingPeers
	if srv.MaxPendingPeers > 0 {
		tokens = srv.MaxPendingPeers
	}
	slots := make(chan struct{}, tokens)
	for i := 0; i < tokens; i++ {
		slots <- struct{}{}
	}

	// Wait for slots to be returned on exit. This ensures all connection goroutines
	// are down before listenLoop returns.
	defer srv.loopWG.Done()
	defer func() {
		for i := 0; i < cap(slots); i++ {
			<-slots
		}
	}()

	for {
		// Wait for a free slot before accepting.
		<-slots

		var (
			fd      net.Conn
			err     error
			lastLog time.Time
		)
		for {
			fd, err = srv.listener.Accept()
			if netutil.IsTemporaryError(err) {
				if time.Since(lastLog) > 1*time.Second {
					srv.log.Debug("Temporary read error", "err", err)
					lastLog = time.Now()
				}
				time.Sleep(time.Millisecond * 200)
				continue
			} else if err != nil {
				srv.log.Debug("Read error", "err", err)
				slots <- struct{}{}
				return
			}
			break
		}

		remoteIP := netutil.AddrIP(fd.RemoteAddr())
		if err := srv.checkInboundConn(remoteIP); err != nil {
			srv.log.Debug("Rejected inbound connection", "addr", fd.RemoteAddr(), "err", err)
			fd.Close()
			slots <- struct{}{}
			continue
		}
		if remoteIP != nil {
			fd = newMeteredConn(fd)
			serveMeter.Mark(1)
			srv.log.Trace("Accepted connection", "addr", fd.RemoteAddr())
		}
		go func() {
			srv.SetupConn(fd, inboundConn, nil)
			slots <- struct{}{}
		}()
	}
}

func (srv *Server) checkInboundConn(remoteIP net.IP) error {
	if remoteIP == nil {
		return nil
	}
	// Reject connections that do not match NetRestrict.
	if srv.NetRestrict != nil && !srv.NetRestrict.Contains(remoteIP) {
		return fmt.Errorf("not in netrestrict list")
	}
	// Reject Internet peers that try too often.
	now := srv.clock.Now()
	srv.inboundHistory.expire(now, nil)
	if !netutil.IsLAN(remoteIP) && srv.inboundHistory.contains(remoteIP.String()) {
		return fmt.Errorf("too many attempts")
	}
	srv.inboundHistory.add(remoteIP.String(), now.Add(inboundThrottleTime))
	return nil
}

// SetupConn runs the handshakes and attempts to add the connection
// as a peer. It returns when the connection has been added as a peer
// or the handshakes have failed.
func (srv *Server) SetupConn(fd net.Conn, flags connFlag, dialDest *enode.Node) error {
	c := &conn{fd: fd, flags: flags, cont: make(chan error)}
	if dialDest == nil {
		c.transport = srv.newTransport(fd, nil)
	} else {
		c.transport = srv.newTransport(fd, dialDest.Pubkey())
	}

	err := srv.setupConn(c, flags, dialDest)
	if err != nil {
		if !c.is(inboundConn) {
			markDialError(err)
		}
		c.close(err)
	}
	return err
}

func (srv *Server) setupConn(c *conn, flags connFlag, dialDest *enode.Node) error {
	// Prevent leftover pending conns from entering the handshake.
	srv.lock.Lock()
	running := srv.running
	srv.lock.Unlock()
	if !running {
		return errServerStopped
	}

	// If dialing, figure out the remote public key.
	if dialDest != nil {
		dialPubkey := new(ecdsa.PublicKey)
		if err := dialDest.Load((*enode.Secp256k1)(dialPubkey)); err != nil {
			err = fmt.Errorf("%w: dial destination doesn't have a secp256k1 public key", errEncHandshakeError)
			srv.log.Trace("Setting up connection failed", "addr", c.fd.RemoteAddr(), "conn", c.flags, "err", err)
			return err
		}
	}

	// Run the RLPx handshake.
	remotePubkey, err := c.doEncHandshake(srv.PrivateKey)
	if err != nil {
		srv.log.Trace("Failed RLPx handshake", "addr", c.fd.RemoteAddr(), "conn", c.flags, "err", err)
		return fmt.Errorf("%w: %v", errEncHandshakeError, err)
	}
	if dialDest != nil {
		c.node = dialDest
	} else {
		c.node = nodeFromConn(remotePubkey, c.fd)
	}
	clog := srv.log.New("id", c.node.ID(), "addr", c.fd.RemoteAddr(), "conn", c.flags)
	err = srv.checkpoint(c, srv.checkpointPostHandshake)
	if err != nil {
		clog.Trace("Rejected peer", "err", err)
		return err
	}

	// Run the capability negotiation handshake.
	phs, err := c.doProtoHandshake(srv.ourHandshake)
	if err != nil {
		clog.Trace("Failed p2p handshake", "err", err)
		return fmt.Errorf("%w: %v", errProtoHandshakeError, err)
	}
	if id := c.node.ID(); !bytes.Equal(crypto.Keccak256(phs.ID), id[:]) {
		clog.Trace("Wrong devp2p handshake identity", "phsid", hex.EncodeToString(phs.ID))
		return DiscUnexpectedIdentity
	}
	c.caps, c.name = phs.Caps, phs.Name
	err = srv.checkpoint(c, srv.checkpointAddPeer)
	if err != nil {
		clog.Trace("Rejected peer", "err", err)
		return err
	}

	return nil
}

func nodeFromConn(pubkey *ecdsa.PublicKey, conn net.Conn) *enode.Node {
	var ip net.IP
	var port int
	if tcp, ok := conn.RemoteAddr().(*net.TCPAddr); ok {
		ip = tcp.IP
		port = tcp.Port
	}
	return enode.NewV4(pubkey, ip, port, port)
}

// checkpoint sends the conn to run, which performs the
// post-handshake checks for the stage (posthandshake, addpeer).
func (srv *Server) checkpoint(c *conn, stage chan<- *conn) error {
	select {
	case stage <- c:
	case <-srv.quit:
		return errServerStopped
	}
	return <-c.cont
}

func (srv *Server) launchPeer(c *conn) *Peer {
	p := newPeer(srv.log, c, srv.Protocols)
	if srv.EnableMsgEvents {
		// If message events are enabled, pass the peerFeed
		// to the peer.
		p.events = &srv.peerFeed
	}
	go srv.runPeer(p)
	return p
}

// runPeer runs in its own goroutine for each peer.
func (srv *Server) runPeer(p *Peer) {
	if srv.newPeerHook != nil {
		srv.newPeerHook(p)
	}
	srv.peerFeed.Send(&PeerEvent{
		Type:          PeerEventTypeAdd,
		Peer:          p.ID(),
		RemoteAddress: p.RemoteAddr().String(),
		LocalAddress:  p.LocalAddr().String(),
	})

	// Run the per-peer main loop.
	remoteRequested, err := p.run()

	// Announce disconnect on the main loop to update the peer set.
	// The main loop waits for existing peers to be sent on srv.delpeer
	// before returning, so this send should not select on srv.quit.
	srv.delpeer <- peerDrop{p, err, remoteRequested}

	// Broadcast peer drop to external subscribers. This needs to be
	// after the send to delpeer so subscribers have a consistent view of
	// the peer set (i.e. Server.Peers() doesn't include the peer when the
	// event is received).
	srv.peerFeed.Send(&PeerEvent{
		Type:          PeerEventTypeDrop,
		Peer:          p.ID(),
		Error:         err.Error(),
		RemoteAddress: p.RemoteAddr().String(),
		LocalAddress:  p.LocalAddr().String(),
	})
}

// NodeInfo represents a short summary of the information known about the host.
type NodeInfo struct {
	ID    string `json:"id"`    // Unique node identifier (also the encryption key)
	Name  string `json:"name"`  // Name of the node, including client type, version, OS, custom data
	Enode string `json:"enode"` // Enode URL for adding this peer from remote peers
	ENR   string `json:"enr"`   // Ethereum Node Record
	IP    string `json:"ip"`    // IP address of the node
	Ports struct {
		Discovery int `json:"discovery"` // UDP listening port for discovery protocol
		Listener  int `json:"listener"`  // TCP listening port for RLPx
	} `json:"ports"`
	ListenAddr string                 `json:"listenAddr"`
	Protocols  map[string]interface{} `json:"protocols"`
}

// NodeInfo gathers and returns a collection of metadata known about the host.
func (srv *Server) NodeInfo() *NodeInfo {
	// Gather and assemble the generic node infos
	node := srv.Self()
	info := &NodeInfo{
		Name:       srv.Name,
		Enode:      node.URLv4(),
		ID:         node.ID().String(),
		IP:         node.IP().String(),
		ListenAddr: srv.ListenAddr,
		Protocols:  make(map[string]interface{}),
	}
	info.Ports.Discovery = node.UDP()
	info.Ports.Listener = node.TCP()
	info.ENR = node.String()

	// Gather all the running protocol infos (only once per protocol type)
	for _, proto := range srv.Protocols {
		if _, ok := info.Protocols[proto.Name]; !ok {
			nodeInfo := interface{}("unknown")
			if query := proto.NodeInfo; query != nil {
				nodeInfo = proto.NodeInfo()
			}
			info.Protocols[proto.Name] = nodeInfo
		}
	}
	return info
}

// PeersInfo returns an array of metadata objects describing connected peers.
func (srv *Server) PeersInfo() []*PeerInfo {
	// Gather all the generic and sub-protocol specific infos
	infos := make([]*PeerInfo, 0, srv.PeerCount())
	for _, peer := range srv.Peers() {
		if peer != nil {
			infos = append(infos, peer.Info())
		}
	}
	// Sort the result array alphabetically by node identifier
	for i := 0; i < len(infos); i++ {
		for j := i + 1; j < len(infos); j++ {
			if infos[i].ID > infos[j].ID {
				infos[i], infos[j] = infos[j], infos[i]
			}
		}
	}
	return infos
}<|MERGE_RESOLUTION|>--- conflicted
+++ resolved
@@ -510,11 +510,7 @@
 	for _, p := range srv.Protocols {
 		srv.ourHandshake.Caps = append(srv.ourHandshake.Caps, p.cap())
 	}
-<<<<<<< HEAD
-	slices.SortFunc(srv.ourHandshake.Caps, Cap.Less)
-=======
 	slices.SortFunc(srv.ourHandshake.Caps, Cap.Cmp)
->>>>>>> bed84606
 
 	// Create the local node.
 	db, err := enode.OpenDB(srv.NodeDatabase)
