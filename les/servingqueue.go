// Copyright 2019 The go-ethereum Authors
// This file is part of the go-ethereum library.
//
// The go-ethereum library is free software: you can redistribute it and/or modify
// it under the terms of the GNU Lesser General Public License as published by
// the Free Software Foundation, either version 3 of the License, or
// (at your option) any later version.
//
// The go-ethereum library is distributed in the hope that it will be useful,
// but WITHOUT ANY WARRANTY; without even the implied warranty of
// MERCHANTABILITY or FITNESS FOR A PARTICULAR PURPOSE. See the
// GNU Lesser General Public License for more details.
//
// You should have received a copy of the GNU Lesser General Public License
// along with the go-ethereum library. If not, see <http://www.gnu.org/licenses/>.

package les

import (
	"sync"
	"sync/atomic"

	"github.com/ethereum/go-ethereum/common/mclock"
	"github.com/ethereum/go-ethereum/common/prque"
	"golang.org/x/exp/slices"
)

// servingQueue allows running tasks in a limited number of threads and puts the
// waiting tasks in a priority queue
type servingQueue struct {
	recentTime, queuedTime, servingTimeDiff uint64
	burstLimit, burstDropLimit              uint64
	burstDecRate                            float64
	lastUpdate                              mclock.AbsTime

	queueAddCh, queueBestCh chan *servingTask
	stopThreadCh, quit      chan struct{}
	setThreadsCh            chan int

	wg          sync.WaitGroup
	threadCount int                               // number of currently running threads
	queue       *prque.Prque[int64, *servingTask] // priority queue for waiting or suspended tasks
	best        *servingTask                      // the highest priority task (not included in the queue)
	suspendBias int64                             // priority bias against suspending an already running task
}

// servingTask represents a request serving task. Tasks can be implemented to
// run in multiple steps, allowing the serving queue to suspend execution between
// steps if higher priority tasks are entered. The creator of the task should
// set the following fields:
//
// - priority: greater value means higher priority; values can wrap around the int64 range
// - run: execute a single step; return true if finished
// - after: executed after run finishes or returns an error, receives the total serving time
type servingTask struct {
	sq                                       *servingQueue
	servingTime, timeAdded, maxTime, expTime uint64
	peer                                     *clientPeer
	priority                                 int64
	biasAdded                                bool
	token                                    runToken
	tokenCh                                  chan runToken
}

// runToken received by servingTask.start allows the task to run. Closing the
// channel by servingTask.stop signals the thread controller to allow a new task
// to start running.
type runToken chan struct{}

// start blocks until the task can start and returns true if it is allowed to run.
// Returning false means that the task should be cancelled.
func (t *servingTask) start() bool {
	if t.peer.isFrozen() {
		return false
	}
	t.tokenCh = make(chan runToken, 1)
	select {
	case t.sq.queueAddCh <- t:
	case <-t.sq.quit:
		return false
	}
	select {
	case t.token = <-t.tokenCh:
	case <-t.sq.quit:
		return false
	}
	if t.token == nil {
		return false
	}
	t.servingTime -= uint64(mclock.Now())
	return true
}

// done signals the thread controller about the task being finished and returns
// the total serving time of the task in nanoseconds.
func (t *servingTask) done() uint64 {
	t.servingTime += uint64(mclock.Now())
	close(t.token)
	diff := t.servingTime - t.timeAdded
	t.timeAdded = t.servingTime
	if t.expTime > diff {
		t.expTime -= diff
		atomic.AddUint64(&t.sq.servingTimeDiff, t.expTime)
	} else {
		t.expTime = 0
	}
	return t.servingTime
}

// waitOrStop can be called during the execution of the task. It blocks if there
// is a higher priority task waiting (a bias is applied in favor of the currently
// running task). Returning true means that the execution can be resumed. False
// means the task should be cancelled.
func (t *servingTask) waitOrStop() bool {
	t.done()
	if !t.biasAdded {
		t.priority += t.sq.suspendBias
		t.biasAdded = true
	}
	return t.start()
}

// newServingQueue returns a new servingQueue
func newServingQueue(suspendBias int64, utilTarget float64) *servingQueue {
	sq := &servingQueue{
		queue:          prque.New[int64, *servingTask](nil),
		suspendBias:    suspendBias,
		queueAddCh:     make(chan *servingTask, 100),
		queueBestCh:    make(chan *servingTask),
		stopThreadCh:   make(chan struct{}),
		quit:           make(chan struct{}),
		setThreadsCh:   make(chan int, 10),
		burstLimit:     uint64(utilTarget * bufLimitRatio * 1200000),
		burstDropLimit: uint64(utilTarget * bufLimitRatio * 1000000),
		burstDecRate:   utilTarget,
		lastUpdate:     mclock.Now(),
	}
	sq.wg.Add(2)
	go sq.queueLoop()
	go sq.threadCountLoop()
	return sq
}

// newTask creates a new task with the given priority
func (sq *servingQueue) newTask(peer *clientPeer, maxTime uint64, priority int64) *servingTask {
	return &servingTask{
		sq:       sq,
		peer:     peer,
		maxTime:  maxTime,
		expTime:  maxTime,
		priority: priority,
	}
}

// threadController is started in multiple goroutines and controls the execution
// of tasks. The number of active thread controllers equals the allowed number of
// concurrently running threads. It tries to fetch the highest priority queued
// task first. If there are no queued tasks waiting then it can directly catch
// run tokens from the token channel and allow the corresponding tasks to run
// without entering the priority queue.
func (sq *servingQueue) threadController() {
	defer sq.wg.Done()
	for {
		token := make(runToken)
		select {
		case best := <-sq.queueBestCh:
			best.tokenCh <- token
		case <-sq.stopThreadCh:
			return
		case <-sq.quit:
			return
		}
		select {
		case <-sq.stopThreadCh:
			return
		case <-sq.quit:
			return
		case <-token:
		}
	}
}

// peerTasks lists the tasks received from a given peer when selecting peers to freeze
type peerTasks struct {
	peer     *clientPeer
	list     []*servingTask
	sumTime  uint64
	priority float64
}

// freezePeers selects the peers with the worst priority queued tasks and freezes
// them until burstTime goes under burstDropLimit or all peers are frozen
func (sq *servingQueue) freezePeers() {
	peerMap := make(map[*clientPeer]*peerTasks)
	var peerList []*peerTasks
	if sq.best != nil {
		sq.queue.Push(sq.best, sq.best.priority)
	}
	sq.best = nil
	for sq.queue.Size() > 0 {
		task := sq.queue.PopItem()
		tasks := peerMap[task.peer]
		if tasks == nil {
			bufValue, bufLimit := task.peer.fcClient.BufferStatus()
			if bufLimit < 1 {
				bufLimit = 1
			}
			tasks = &peerTasks{
				peer:     task.peer,
				priority: float64(bufValue) / float64(bufLimit), // lower value comes first
			}
			peerMap[task.peer] = tasks
			peerList = append(peerList, tasks)
		}
		tasks.list = append(tasks.list, task)
		tasks.sumTime += task.expTime
	}
<<<<<<< HEAD
	slices.SortFunc(peerList, func(a, b *peerTasks) bool {
		return a.priority < b.priority
=======
	slices.SortFunc(peerList, func(a, b *peerTasks) int {
		if a.priority < b.priority {
			return -1
		}
		if a.priority > b.priority {
			return 1
		}
		return 0
>>>>>>> bed84606
	})
	drop := true
	for _, tasks := range peerList {
		if drop {
			tasks.peer.freeze()
			tasks.peer.fcClient.Freeze()
			sq.queuedTime -= tasks.sumTime
			sqQueuedGauge.Update(int64(sq.queuedTime))
			clientFreezeMeter.Mark(1)
			drop = sq.recentTime+sq.queuedTime > sq.burstDropLimit
			for _, task := range tasks.list {
				task.tokenCh <- nil
			}
		} else {
			for _, task := range tasks.list {
				sq.queue.Push(task, task.priority)
			}
		}
	}
	if sq.queue.Size() > 0 {
		sq.best = sq.queue.PopItem()
	}
}

// updateRecentTime recalculates the recent serving time value
func (sq *servingQueue) updateRecentTime() {
	subTime := atomic.SwapUint64(&sq.servingTimeDiff, 0)
	now := mclock.Now()
	dt := now - sq.lastUpdate
	sq.lastUpdate = now
	if dt > 0 {
		subTime += uint64(float64(dt) * sq.burstDecRate)
	}
	if sq.recentTime > subTime {
		sq.recentTime -= subTime
	} else {
		sq.recentTime = 0
	}
}

// addTask inserts a task into the priority queue
func (sq *servingQueue) addTask(task *servingTask) {
	if sq.best == nil {
		sq.best = task
	} else if task.priority-sq.best.priority > 0 {
		sq.queue.Push(sq.best, sq.best.priority)
		sq.best = task
	} else {
		sq.queue.Push(task, task.priority)
	}
	sq.updateRecentTime()
	sq.queuedTime += task.expTime
	sqServedGauge.Update(int64(sq.recentTime))
	sqQueuedGauge.Update(int64(sq.queuedTime))
	if sq.recentTime+sq.queuedTime > sq.burstLimit {
		sq.freezePeers()
	}
}

// queueLoop is an event loop running in a goroutine. It receives tasks from queueAddCh
// and always tries to send the highest priority task to queueBestCh. Successfully sent
// tasks are removed from the queue.
func (sq *servingQueue) queueLoop() {
	defer sq.wg.Done()
	for {
		if sq.best != nil {
			expTime := sq.best.expTime
			select {
			case task := <-sq.queueAddCh:
				sq.addTask(task)
			case sq.queueBestCh <- sq.best:
				sq.updateRecentTime()
				sq.queuedTime -= expTime
				sq.recentTime += expTime
				sqServedGauge.Update(int64(sq.recentTime))
				sqQueuedGauge.Update(int64(sq.queuedTime))
				if sq.queue.Size() == 0 {
					sq.best = nil
				} else {
					sq.best = sq.queue.PopItem()
				}
			case <-sq.quit:
				return
			}
		} else {
			select {
			case task := <-sq.queueAddCh:
				sq.addTask(task)
			case <-sq.quit:
				return
			}
		}
	}
}

// threadCountLoop is an event loop running in a goroutine. It adjusts the number
// of active thread controller goroutines.
func (sq *servingQueue) threadCountLoop() {
	var threadCountTarget int
	defer sq.wg.Done()
	for {
		for threadCountTarget > sq.threadCount {
			sq.wg.Add(1)
			go sq.threadController()
			sq.threadCount++
		}
		if threadCountTarget < sq.threadCount {
			select {
			case threadCountTarget = <-sq.setThreadsCh:
			case sq.stopThreadCh <- struct{}{}:
				sq.threadCount--
			case <-sq.quit:
				return
			}
		} else {
			select {
			case threadCountTarget = <-sq.setThreadsCh:
			case <-sq.quit:
				return
			}
		}
	}
}

// setThreads sets the allowed processing thread count, suspending tasks as soon as
// possible if necessary.
func (sq *servingQueue) setThreads(threadCount int) {
	select {
	case sq.setThreadsCh <- threadCount:
	case <-sq.quit:
		return
	}
}

// stop stops task processing as soon as possible and shuts down the serving queue.
func (sq *servingQueue) stop() {
	close(sq.quit)
	sq.wg.Wait()
}<|MERGE_RESOLUTION|>--- conflicted
+++ resolved
@@ -215,10 +215,6 @@
 		tasks.list = append(tasks.list, task)
 		tasks.sumTime += task.expTime
 	}
-<<<<<<< HEAD
-	slices.SortFunc(peerList, func(a, b *peerTasks) bool {
-		return a.priority < b.priority
-=======
 	slices.SortFunc(peerList, func(a, b *peerTasks) int {
 		if a.priority < b.priority {
 			return -1
@@ -227,7 +223,6 @@
 			return 1
 		}
 		return 0
->>>>>>> bed84606
 	})
 	drop := true
 	for _, tasks := range peerList {
